--- conflicted
+++ resolved
@@ -1,14 +1,7 @@
-<<<<<<< HEAD
-﻿{
+{
     "$schema": "https://raw.githubusercontent.com/microsoft/botbuilder-dotnet/4.Future/schemas/component.schema",
     "$role": "unionType(Microsoft.IEventSelector)",
     "title": "First Event Selector",
-=======
-{
-    "$schema": "https://raw.githubusercontent.com/microsoft/botbuilder-dotnet/4.Future/schemas/component.schema",
-    "$role": "unionType(Microsoft.IRuleSelector)",
-    "title": "First Rule Selector",
->>>>>>> 57049355
     "description": "Selector for first true rule",
     "type": "object"
 }