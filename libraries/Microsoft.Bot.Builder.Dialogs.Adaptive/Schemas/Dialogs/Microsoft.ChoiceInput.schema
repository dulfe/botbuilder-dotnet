{
    "$schema": "https://raw.githubusercontent.com/microsoft/botbuilder-dotnet/4.Future/schemas/component.schema",
    "$role": "unionType(Microsoft.IDialog)",
    "title": "Choice input dialog",
    "description": "Collect information - Pick from a list of choices",
    "type": "object",
    "allOf": [
        {
            "$ref": "./Microsoft.InputDialog.json#"
        },
        {
            "properties": {
                "outputFormat": {
                    "type": "string",
                    "enum": [
                        "value",
                        "index"
                    ],
                    "title": "Output format",
                    "description": "Choice output format.",
                    "default": "value"
                },
<<<<<<< HEAD
                "choicesProperty": {
                    "type": "string",
                    "title": "Choices property",
                    "description": "Property that holds the list of choices."
                },
=======
>>>>>>> 4d2125a8
                "choices": {
                    "anyOf": [
                        {
                            "$role": "expression"
                        },
                        {
                            "type": "array",
                            "items": [
                                {
                                    "type": "string"
                                }
                            ]
                        },
                        {
<<<<<<< HEAD
                            "title": "Choice",
                            "type": "object",
                            "properties": {
                                "value": {
                                    "type": "string",
                                    "title": "Value",
                                    "description": "Value to return when this choice is selected."
                                },
                                "action": {
                                    "type": "object",
                                    "title": "Action",
                                    "description": "Card action for the choice."
                                },
                                "synonyms": {
                                    "type": "array",
                                    "title": "Synonyms",
                                    "description": "List of synonyms to recognize in addition to the value (optional).",
                                    "items": {
                                        "type": "string"
=======
                            "type": "array",
                            "items": [
                                {
                                    "title": "Choice",
                                    "type": "object",
                                    "properties": {
                                        "value": {
                                            "type": "string",
                                            "title": "Value",
                                            "description": "the value to return when selected."
                                        },
                                        "action": {
                                            "type": "object",
                                            "title": "Action",
                                            "description": "Card action for the choice"
                                        },
                                        "synonyms": {
                                            "type": "array",
                                            "title": "Synonyms",
                                            "description": "the list of synonyms to recognize in addition to the value. This is optional.",
                                            "items": {
                                                "type": "string"
                                            }
                                        }
>>>>>>> 4d2125a8
                                    }
                                }
                            ]
                        }
                    ]
                },
                "appendChoices": {
                    "type": "boolean",
                    "title": "Append choices",
                    "description": "Compose an output activity containing a set of choices",
                    "default": "true"
                },
                "defaultLocale": {
                    "type": "string",
                    "title": "Default locale",
                    "description": "Default locale.",
                    "default": "en-us"
                },
                "style": {
                    "type": "string",
                    "enum": [
                        "None",
                        "Auto",
                        "Inline",
                        "List",
                        "SuggestedAction",
                        "HeroCard"
                    ],
                    "title": "List style",
                    "description": "Style to render choices.",
                    "default": "Auto"
                },
                "choiceOptions": {
                    "type": "object",
                    "properties": {
                        "inlineSeparator": {
                            "type": "string",
                            "title": "Inline separator",
                            "description": "Character used to separate individual choices when there are more than 2 choices",
                            "default": ", "
                        },
                        "inlineOr": {
                            "type": "string",
                            "title": "Inline or",
                            "description": "Separator inserted between the choices when there are only 2 choices",
                            "default": " or "
                        },
                        "inlineOrMore": {
                            "type": "string",
                            "title": "Inline or more",
                            "description": "Separator inserted between the last 2 choices when their are more than 2 choices.",
                            "default": ", or "
                        },
                        "includeNumbers": {
                            "type": "boolean",
                            "title": "Include numbers",
                            "description": "If true, 'inline' and 'list' list style will be prefixed with the index of the choice.",
                            "default": true
                        }
                    }
                },
                "recognizerOptions": {
                    "type": "object",
                    "properties": {
                        "noValue": {
                            "type": "boolean",
                            "title": "No value",
                            "description": "If true, the choices value field will NOT be search over",
                            "default": false
                        },
                        "noAction": {
                            "type": "boolean",
                            "title": "No action",
                            "description": "If true, the the choices action.title field will NOT be searched over",
                            "default": false
                        }
                    }
                }
            }
        }
    ]
}<|MERGE_RESOLUTION|>--- conflicted
+++ resolved
@@ -20,14 +20,6 @@
                     "description": "Choice output format.",
                     "default": "value"
                 },
-<<<<<<< HEAD
-                "choicesProperty": {
-                    "type": "string",
-                    "title": "Choices property",
-                    "description": "Property that holds the list of choices."
-                },
-=======
->>>>>>> 4d2125a8
                 "choices": {
                     "anyOf": [
                         {
@@ -42,27 +34,6 @@
                             ]
                         },
                         {
-<<<<<<< HEAD
-                            "title": "Choice",
-                            "type": "object",
-                            "properties": {
-                                "value": {
-                                    "type": "string",
-                                    "title": "Value",
-                                    "description": "Value to return when this choice is selected."
-                                },
-                                "action": {
-                                    "type": "object",
-                                    "title": "Action",
-                                    "description": "Card action for the choice."
-                                },
-                                "synonyms": {
-                                    "type": "array",
-                                    "title": "Synonyms",
-                                    "description": "List of synonyms to recognize in addition to the value (optional).",
-                                    "items": {
-                                        "type": "string"
-=======
                             "type": "array",
                             "items": [
                                 {
@@ -72,22 +43,21 @@
                                         "value": {
                                             "type": "string",
                                             "title": "Value",
-                                            "description": "the value to return when selected."
+                                            "description": "Value to return when this choice is selected."
                                         },
                                         "action": {
                                             "type": "object",
                                             "title": "Action",
-                                            "description": "Card action for the choice"
+                                            "description": "Card action for the choice."
                                         },
                                         "synonyms": {
                                             "type": "array",
                                             "title": "Synonyms",
-                                            "description": "the list of synonyms to recognize in addition to the value. This is optional.",
+                                            "description": "List of synonyms to recognize in addition to the value (optional).",
                                             "items": {
                                                 "type": "string"
                                             }
                                         }
->>>>>>> 4d2125a8
                                     }
                                 }
                             ]
