﻿// Copyright (c) Microsoft Corporation. All rights reserved.
// Licensed under the MIT License.

using System;
using System.Collections.Generic;
using System.Threading;
using System.Threading.Tasks;

namespace Microsoft.Bot.Builder.Dialogs
{
    /// <summary>
    /// A related set of dialogs that can all call each other.
    /// </summary>
    public class DialogSet
    {
        private readonly IStatePropertyAccessor<DialogState> _dialogState;
        private readonly IDictionary<string, IDialog> _dialogs = new Dictionary<string, IDialog>();

        private IBotTelemetryClient _telemetryClient;

        public DialogSet(IStatePropertyAccessor<DialogState> dialogState)
        {
            _dialogState = dialogState ?? throw new ArgumentNullException(nameof(dialogState));
            _telemetryClient = NullBotTelemetryClient.Instance;
        }

        public DialogSet()
        {
            _dialogState = null;
            _telemetryClient = NullBotTelemetryClient.Instance;
        }

        /// <summary>
        /// Gets or sets the <see cref="IBotTelemetryClient"/> to use.
        /// When setting this property, all of the contained dialogs' TelemetryClient properties are also set.
        /// </summary>
        /// <value>The <see cref="IBotTelemetryClient"/> to use when logging.</value>
        public IBotTelemetryClient TelemetryClient
        {
            get
            {
                return _telemetryClient;
            }

            set
            {
                _telemetryClient = value ?? NullBotTelemetryClient.Instance;
                foreach (var dialog in _dialogs.Values)
                {
                    dialog.TelemetryClient = _telemetryClient;
                }
            }
        }

        /// <summary>
        /// Adds a new dialog to the set and returns the added dialog.
        /// If the Dialog.Id being added already exists in the set, the dialogs id will be updated to 
        /// include a suffix which makes it unique.So adding 2 dialogs named "duplicate" to the set
        /// would result in the first one having an id of "duplicate" and the second one having an id
        /// of "duplicate2".
        /// </summary>
        /// <param name="dialog">The dialog to add.</param>
        /// <returns>The DialogSet for fluent calls to Add().</returns>
        /// <remarks>Adding a new dialog will inherit the <see cref="IBotTelemetryClient"/> of the DialogSet.</remarks>
        public DialogSet Add(IDialog dialog)
        {
            if (dialog == null)
            {
                throw new ArgumentNullException(nameof(dialog));
            }

            if (_dialogs.ContainsKey(dialog.Id))
            {
                var nextSuffix = 2;

                while (true)
                {
                    var suffixId = dialog.Id + nextSuffix.ToString();

                    if (!_dialogs.ContainsKey(suffixId))
                    {
                        dialog.Id = suffixId;
                        break;
                    }
                    else
                    {
                        nextSuffix++;
                    }
                }
            }

            dialog.TelemetryClient = _telemetryClient;
            _dialogs[dialog.Id] = dialog;

            // Automatically add any dependencies the dialog might have
            if (dialog is IDialogDependencies dialogWithDependencies)
            {
                dialogWithDependencies.ListDependencies()?.ForEach(d => Add(d));
            }

            return this;
        }

        public Task<DialogContext> CreateContextAsync(ITurnContext turnContext, CancellationToken cancellationToken = default(CancellationToken))
        {
            return CreateContextAsync(turnContext, null, null, cancellationToken);
        }

        public async Task<DialogContext> CreateContextAsync(ITurnContext turnContext, StateMap conversationState, StateMap userState, CancellationToken cancellationToken = default(CancellationToken))
        {
            BotAssert.ContextNotNull(turnContext);

            // ToDo: Component Dialog doesn't call this code path. This needs to be cleaned up in 4.1.
            if (_dialogState == null)
            {
                // Note: This shouldn't ever trigger, as the _dialogState is set in the constructor and validated there.
                throw new InvalidOperationException($"DialogSet.CreateContextAsync(): DialogSet created with a null IStatePropertyAccessor.");
            }

            // Load/initialize dialog state
            var state = await _dialogState.GetAsync(turnContext, () => { return new DialogState(); }, cancellationToken).ConfigureAwait(false);

            // Create and return context
            return new DialogContext(this, turnContext, state, conversationState, userState);
        }

        /// <summary>
        /// Finds a dialog that was previously added to the set using <see cref="Add(Dialog)"/>.
        /// </summary>
<<<<<<< HEAD
        /// <param name="dialogId">ID of the dialog/prompt to lookup.</param>
        /// <returns>dialog if found otherwise null.</returns>
        public IDialog Find(string dialogId)
=======
        /// <param name="dialogId">ID of the dialog/prompt to look up.</param>
        /// <returns>The dialog if found, otherwise null.</returns>
        public Dialog Find(string dialogId)
>>>>>>> 153df103
        {
            if (string.IsNullOrWhiteSpace(dialogId))
            {
                throw new ArgumentNullException(nameof(dialogId));
            }

            if (_dialogs.TryGetValue(dialogId, out var result))
            {
                return result;
            }

            // If we get to this point, we may be in a situation in which dialogs were added to the
            // DialogSet but at the point of being added there dependencies were different.
            // We do an effort here to re-install depdendencies in case they changed.
            //var dependencies = new List<IDialog>();

            //foreach (var dialog in _dialogs)
            //{
            //    // Automatically add any dependencies the dialog might have
            //    if (dialog.Value is IDialogDependencies dialogWithDependencies)
            //    {
            //        var currentDependencies = dialogWithDependencies.ListDependencies();

            //        if (currentDependencies != null)
            //        {
            //            dependencies.AddRange(currentDependencies);
            //        }
            //    }
            //}

            //dependencies.ForEach(d => Add(d));

            //// Try again with the newly populated dependencies
            //if (_dialogs.TryGetValue(dialogId, out result))
            //{
            //    return result;
            //}

            return null;
        }

        public IEnumerable<IDialog> GetDialogs()
        {
            return _dialogs.Values;
        }
    }
}
<|MERGE_RESOLUTION|>--- conflicted
+++ resolved
@@ -1,185 +1,179 @@
-﻿// Copyright (c) Microsoft Corporation. All rights reserved.
-// Licensed under the MIT License.
-
-using System;
-using System.Collections.Generic;
-using System.Threading;
-using System.Threading.Tasks;
-
-namespace Microsoft.Bot.Builder.Dialogs
-{
-    /// <summary>
-    /// A related set of dialogs that can all call each other.
-    /// </summary>
-    public class DialogSet
-    {
-        private readonly IStatePropertyAccessor<DialogState> _dialogState;
-        private readonly IDictionary<string, IDialog> _dialogs = new Dictionary<string, IDialog>();
-
-        private IBotTelemetryClient _telemetryClient;
-
-        public DialogSet(IStatePropertyAccessor<DialogState> dialogState)
-        {
-            _dialogState = dialogState ?? throw new ArgumentNullException(nameof(dialogState));
-            _telemetryClient = NullBotTelemetryClient.Instance;
-        }
-
-        public DialogSet()
-        {
-            _dialogState = null;
-            _telemetryClient = NullBotTelemetryClient.Instance;
-        }
-
-        /// <summary>
-        /// Gets or sets the <see cref="IBotTelemetryClient"/> to use.
-        /// When setting this property, all of the contained dialogs' TelemetryClient properties are also set.
-        /// </summary>
-        /// <value>The <see cref="IBotTelemetryClient"/> to use when logging.</value>
-        public IBotTelemetryClient TelemetryClient
-        {
-            get
-            {
-                return _telemetryClient;
-            }
-
-            set
-            {
-                _telemetryClient = value ?? NullBotTelemetryClient.Instance;
-                foreach (var dialog in _dialogs.Values)
-                {
-                    dialog.TelemetryClient = _telemetryClient;
-                }
-            }
-        }
-
-        /// <summary>
-        /// Adds a new dialog to the set and returns the added dialog.
-        /// If the Dialog.Id being added already exists in the set, the dialogs id will be updated to 
-        /// include a suffix which makes it unique.So adding 2 dialogs named "duplicate" to the set
-        /// would result in the first one having an id of "duplicate" and the second one having an id
-        /// of "duplicate2".
-        /// </summary>
-        /// <param name="dialog">The dialog to add.</param>
-        /// <returns>The DialogSet for fluent calls to Add().</returns>
-        /// <remarks>Adding a new dialog will inherit the <see cref="IBotTelemetryClient"/> of the DialogSet.</remarks>
-        public DialogSet Add(IDialog dialog)
-        {
-            if (dialog == null)
-            {
-                throw new ArgumentNullException(nameof(dialog));
-            }
-
-            if (_dialogs.ContainsKey(dialog.Id))
-            {
-                var nextSuffix = 2;
-
-                while (true)
-                {
-                    var suffixId = dialog.Id + nextSuffix.ToString();
-
-                    if (!_dialogs.ContainsKey(suffixId))
-                    {
-                        dialog.Id = suffixId;
-                        break;
-                    }
-                    else
-                    {
-                        nextSuffix++;
-                    }
-                }
-            }
-
-            dialog.TelemetryClient = _telemetryClient;
-            _dialogs[dialog.Id] = dialog;
-
-            // Automatically add any dependencies the dialog might have
-            if (dialog is IDialogDependencies dialogWithDependencies)
-            {
-                dialogWithDependencies.ListDependencies()?.ForEach(d => Add(d));
-            }
-
-            return this;
-        }
-
-        public Task<DialogContext> CreateContextAsync(ITurnContext turnContext, CancellationToken cancellationToken = default(CancellationToken))
-        {
-            return CreateContextAsync(turnContext, null, null, cancellationToken);
-        }
-
-        public async Task<DialogContext> CreateContextAsync(ITurnContext turnContext, StateMap conversationState, StateMap userState, CancellationToken cancellationToken = default(CancellationToken))
-        {
-            BotAssert.ContextNotNull(turnContext);
-
-            // ToDo: Component Dialog doesn't call this code path. This needs to be cleaned up in 4.1.
-            if (_dialogState == null)
-            {
-                // Note: This shouldn't ever trigger, as the _dialogState is set in the constructor and validated there.
-                throw new InvalidOperationException($"DialogSet.CreateContextAsync(): DialogSet created with a null IStatePropertyAccessor.");
-            }
-
-            // Load/initialize dialog state
-            var state = await _dialogState.GetAsync(turnContext, () => { return new DialogState(); }, cancellationToken).ConfigureAwait(false);
-
-            // Create and return context
-            return new DialogContext(this, turnContext, state, conversationState, userState);
-        }
-
-        /// <summary>
-        /// Finds a dialog that was previously added to the set using <see cref="Add(Dialog)"/>.
-        /// </summary>
-<<<<<<< HEAD
-        /// <param name="dialogId">ID of the dialog/prompt to lookup.</param>
-        /// <returns>dialog if found otherwise null.</returns>
-        public IDialog Find(string dialogId)
-=======
-        /// <param name="dialogId">ID of the dialog/prompt to look up.</param>
-        /// <returns>The dialog if found, otherwise null.</returns>
-        public Dialog Find(string dialogId)
->>>>>>> 153df103
-        {
-            if (string.IsNullOrWhiteSpace(dialogId))
-            {
-                throw new ArgumentNullException(nameof(dialogId));
-            }
-
-            if (_dialogs.TryGetValue(dialogId, out var result))
-            {
-                return result;
-            }
-
-            // If we get to this point, we may be in a situation in which dialogs were added to the
-            // DialogSet but at the point of being added there dependencies were different.
-            // We do an effort here to re-install depdendencies in case they changed.
-            //var dependencies = new List<IDialog>();
-
-            //foreach (var dialog in _dialogs)
-            //{
-            //    // Automatically add any dependencies the dialog might have
-            //    if (dialog.Value is IDialogDependencies dialogWithDependencies)
-            //    {
-            //        var currentDependencies = dialogWithDependencies.ListDependencies();
-
-            //        if (currentDependencies != null)
-            //        {
-            //            dependencies.AddRange(currentDependencies);
-            //        }
-            //    }
-            //}
-
-            //dependencies.ForEach(d => Add(d));
-
-            //// Try again with the newly populated dependencies
-            //if (_dialogs.TryGetValue(dialogId, out result))
-            //{
-            //    return result;
-            //}
-
-            return null;
-        }
-
-        public IEnumerable<IDialog> GetDialogs()
-        {
-            return _dialogs.Values;
-        }
-    }
-}
+﻿// Copyright (c) Microsoft Corporation. All rights reserved.
+// Licensed under the MIT License.
+
+using System;
+using System.Collections.Generic;
+using System.Threading;
+using System.Threading.Tasks;
+
+namespace Microsoft.Bot.Builder.Dialogs
+{
+    /// <summary>
+    /// A related set of dialogs that can all call each other.
+    /// </summary>
+    public class DialogSet
+    {
+        private readonly IStatePropertyAccessor<DialogState> _dialogState;
+        private readonly IDictionary<string, IDialog> _dialogs = new Dictionary<string, IDialog>();
+
+        private IBotTelemetryClient _telemetryClient;
+
+        public DialogSet(IStatePropertyAccessor<DialogState> dialogState)
+        {
+            _dialogState = dialogState ?? throw new ArgumentNullException(nameof(dialogState));
+            _telemetryClient = NullBotTelemetryClient.Instance;
+        }
+
+        public DialogSet()
+        {
+            _dialogState = null;
+            _telemetryClient = NullBotTelemetryClient.Instance;
+        }
+
+        /// <summary>
+        /// Gets or sets the <see cref="IBotTelemetryClient"/> to use.
+        /// When setting this property, all of the contained dialogs' TelemetryClient properties are also set.
+        /// </summary>
+        /// <value>The <see cref="IBotTelemetryClient"/> to use when logging.</value>
+        public IBotTelemetryClient TelemetryClient
+        {
+            get
+            {
+                return _telemetryClient;
+            }
+
+            set
+            {
+                _telemetryClient = value ?? NullBotTelemetryClient.Instance;
+                foreach (var dialog in _dialogs.Values)
+                {
+                    dialog.TelemetryClient = _telemetryClient;
+                }
+            }
+        }
+
+        /// <summary>
+        /// Adds a new dialog to the set and returns the added dialog.
+        /// If the Dialog.Id being added already exists in the set, the dialogs id will be updated to 
+        /// include a suffix which makes it unique.So adding 2 dialogs named "duplicate" to the set
+        /// would result in the first one having an id of "duplicate" and the second one having an id
+        /// of "duplicate2".
+        /// </summary>
+        /// <param name="dialog">The dialog to add.</param>
+        /// <returns>The DialogSet for fluent calls to Add().</returns>
+        /// <remarks>Adding a new dialog will inherit the <see cref="IBotTelemetryClient"/> of the DialogSet.</remarks>
+        public DialogSet Add(IDialog dialog)
+        {
+            if (dialog == null)
+            {
+                throw new ArgumentNullException(nameof(dialog));
+            }
+
+            if (_dialogs.ContainsKey(dialog.Id))
+            {
+                var nextSuffix = 2;
+
+                while (true)
+                {
+                    var suffixId = dialog.Id + nextSuffix.ToString();
+
+                    if (!_dialogs.ContainsKey(suffixId))
+                    {
+                        dialog.Id = suffixId;
+                        break;
+                    }
+                    else
+                    {
+                        nextSuffix++;
+                    }
+                }
+            }
+
+            dialog.TelemetryClient = _telemetryClient;
+            _dialogs[dialog.Id] = dialog;
+
+            // Automatically add any dependencies the dialog might have
+            if (dialog is IDialogDependencies dialogWithDependencies)
+            {
+                dialogWithDependencies.ListDependencies()?.ForEach(d => Add(d));
+            }
+
+            return this;
+        }
+
+        public Task<DialogContext> CreateContextAsync(ITurnContext turnContext, CancellationToken cancellationToken = default(CancellationToken))
+        {
+            return CreateContextAsync(turnContext, null, null, cancellationToken);
+        }
+
+        public async Task<DialogContext> CreateContextAsync(ITurnContext turnContext, StateMap conversationState, StateMap userState, CancellationToken cancellationToken = default(CancellationToken))
+        {
+            BotAssert.ContextNotNull(turnContext);
+
+            // ToDo: Component Dialog doesn't call this code path. This needs to be cleaned up in 4.1.
+            if (_dialogState == null)
+            {
+                // Note: This shouldn't ever trigger, as the _dialogState is set in the constructor and validated there.
+                throw new InvalidOperationException($"DialogSet.CreateContextAsync(): DialogSet created with a null IStatePropertyAccessor.");
+            }
+
+            // Load/initialize dialog state
+            var state = await _dialogState.GetAsync(turnContext, () => { return new DialogState(); }, cancellationToken).ConfigureAwait(false);
+
+            // Create and return context
+            return new DialogContext(this, turnContext, state, conversationState, userState);
+        }
+
+        /// <summary>
+        /// Finds a dialog that was previously added to the set using <see cref="Add(Dialog)"/>.
+        /// </summary>
+        /// <param name="dialogId">ID of the dialog/prompt to look up.</param>
+        /// <returns>The dialog if found, otherwise null.</returns>
+        public Dialog Find(string dialogId)
+        {
+            if (string.IsNullOrWhiteSpace(dialogId))
+            {
+                throw new ArgumentNullException(nameof(dialogId));
+            }
+
+            if (_dialogs.TryGetValue(dialogId, out var result))
+            {
+                return result;
+            }
+
+            // If we get to this point, we may be in a situation in which dialogs were added to the
+            // DialogSet but at the point of being added there dependencies were different.
+            // We do an effort here to re-install depdendencies in case they changed.
+            //var dependencies = new List<IDialog>();
+
+            //foreach (var dialog in _dialogs)
+            //{
+            //    // Automatically add any dependencies the dialog might have
+            //    if (dialog.Value is IDialogDependencies dialogWithDependencies)
+            //    {
+            //        var currentDependencies = dialogWithDependencies.ListDependencies();
+
+            //        if (currentDependencies != null)
+            //        {
+            //            dependencies.AddRange(currentDependencies);
+            //        }
+            //    }
+            //}
+
+            //dependencies.ForEach(d => Add(d));
+
+            //// Try again with the newly populated dependencies
+            //if (_dialogs.TryGetValue(dialogId, out result))
+            //{
+            //    return result;
+            //}
+
+            return null;
+        }
+
+        public IEnumerable<IDialog> GetDialogs()
+        {
+            return _dialogs.Values;
+        }
+    }
+}