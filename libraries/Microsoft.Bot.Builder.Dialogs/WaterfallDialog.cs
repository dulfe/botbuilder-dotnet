﻿// Copyright (c) Microsoft Corporation. All rights reserved.
// Licensed under the MIT License.

using System;
using System.Collections.Generic;
using System.Dynamic;
using System.Threading;
using System.Threading.Tasks;
using Microsoft.Bot.Schema;

namespace Microsoft.Bot.Builder.Dialogs
{
    /// <summary>
    /// Dialog optimized for prompting a user with a series of questions. Waterfalls accept a stack of
    /// functions which will be executed in sequence.Each waterfall step can ask a question of the user
    /// and the users response will be passed as an argument to the next waterfall step.
    /// </summary>
    public class WaterfallDialog : Dialog
    {
        private const string PersistedOptions = "options";
        private const string StepIndex = "stepIndex";
        private const string PersistedValues = "values";
        private const string PersistedInstanceId = "instanceId";

        private readonly List<WaterfallStep> _steps;

        /// <summary>
        /// Initializes a new instance of the <see cref="WaterfallDialog"/> class.
        /// </summary>
        /// <param name="dialogId">The dialog id.</param>
        /// <param name="steps">Optional steps to be defined by caller.</param>
        public WaterfallDialog(string dialogId, IEnumerable<WaterfallStep> steps = null)
            : base(dialogId)
        {
            if (steps != null)
            {
                _steps = new List<WaterfallStep>(steps);
            }
            else
            {
                _steps = new List<WaterfallStep>();
            }
        }

        /// <summary>
        /// Add a new step to the waterfall.
        /// </summary>
        /// <param name="step">Step to add.</param>
        /// <returns>Waterfall dialog for fluent calls to .AddStep().</returns>
        public WaterfallDialog AddStep(WaterfallStep step)
        {
            _steps.Add(step ?? throw new ArgumentNullException(nameof(step)));
            return this;
        }

        public override async Task<DialogTurnResult> BeginDialogAsync(DialogContext dc, object options = null, CancellationToken cancellationToken = default(CancellationToken))
        {
            if (dc == null)
            {
                throw new ArgumentNullException(nameof(dc));
            }

            // Initialize waterfall state
            var state = dc.ActiveDialog.State;
            var instanceId = Guid.NewGuid().ToString();
            state[PersistedOptions] = options;
<<<<<<< HEAD
            state[PersistedValues] = new ExpandoObject();
=======
            state[PersistedValues] = new Dictionary<string, object>();
            state[PersistedInstanceId] = instanceId;

            var properties = new Dictionary<string, string>()
                {
                    { "DialogId", Id },
                    { "InstanceId", instanceId },
                };
            TelemetryClient.TrackEvent("WaterfallStart", properties);
>>>>>>> 79339fe7

            // Run first step
            return await RunStepAsync(dc, 0, DialogReason.BeginCalled, null, cancellationToken).ConfigureAwait(false);
        }

        public override async Task<DialogTurnResult> ContinueDialogAsync(DialogContext dc, CancellationToken cancellationToken = default(CancellationToken))
        {
            if (dc == null)
            {
                throw new ArgumentNullException(nameof(dc));
            }

            // Don't do anything for non-message activities.
            if (dc.Context.Activity.Type != ActivityTypes.Message)
            {
                return Dialog.EndOfTurn;
            }

            // Run next step with the message text as the result.
            return await ResumeDialogAsync(dc, DialogReason.ContinueCalled, dc.Context.Activity.Text, cancellationToken).ConfigureAwait(false);
        }

        public override async Task<DialogTurnResult> ResumeDialogAsync(DialogContext dc, DialogReason reason, object result, CancellationToken cancellationToken = default(CancellationToken))
        {
            if (dc == null)
            {
                throw new ArgumentNullException(nameof(dc));
            }

            // Increment step index and run step
            var state = dc.ActiveDialog.State;

            // For issue https://github.com/Microsoft/botbuilder-dotnet/issues/871
            // See the linked issue for details. This issue was happening when using the CosmosDB
            // data store for state. The stepIndex which was an object being cast to an Int64
            // after deserialization was throwing an exception for not being Int32 datatype.
            // This change ensures the correct datatype conversion has been done.
            var index = Convert.ToInt32(state[StepIndex]);
            return await RunStepAsync(dc, index + 1, reason, result, cancellationToken).ConfigureAwait(false);
        }

        /// <summary>
        /// Called when the dialog is ending.
        /// </summary>
        /// <param name="turnContext">Context for the current turn of conversation.</param>
        /// <param name="instance">The instance of the current dialog.</param>
        /// <param name="reason">he reason the dialog is ending.</param>
        /// <param name="cancellationToken">A cancellation token that can be used by other objects
        /// or threads to receive notice of cancellation.</param>
        /// <returns>A task that represents the work queued to execute.</returns>
        public override Task EndDialogAsync(ITurnContext turnContext, DialogInstance instance, DialogReason reason, CancellationToken cancellationToken = default(CancellationToken))
        {
            if (reason == DialogReason.CancelCalled)
            {
                // Create step context
                var index = Convert.ToInt32(instance.State[StepIndex]);
                var stepName = WaterfallStepName(index);
                var instanceId = instance.State[PersistedInstanceId] as string;

                var properties = new Dictionary<string, string>()
                {
                    { "DialogId", Id },
                    { "StepName", stepName },
                    { "InstanceId", instanceId },
                };
                TelemetryClient.TrackEvent("WaterfallCancel", properties);
            }
            else if (reason == DialogReason.EndCalled)
            {
                var instanceId = instance.State[PersistedInstanceId] as string;
                var properties = new Dictionary<string, string>()
                {
                    { "DialogId", Id },
                    { "InstanceId", instanceId },
                };
                TelemetryClient.TrackEvent("WaterfallComplete", properties);
            }

            return Task.CompletedTask;
        }

        protected virtual async Task<DialogTurnResult> OnStepAsync(WaterfallStepContext stepContext, CancellationToken cancellationToken)
        {
            var stepName = WaterfallStepName(stepContext.Index);
            var instanceId = stepContext.ActiveDialog.State[PersistedInstanceId] as string;
            var properties = new Dictionary<string, string>()
            {
                { "DialogId", Id },
                { "StepName", stepName },
                { "InstanceId", instanceId },
            };
            TelemetryClient.TrackEvent("WaterfallStep", properties);
            return await _steps[stepContext.Index](stepContext, cancellationToken).ConfigureAwait(false);
        }

        private async Task<DialogTurnResult> RunStepAsync(DialogContext dc, int index, DialogReason reason, object result, CancellationToken cancellationToken)
        {
            if (dc == null)
            {
                throw new ArgumentNullException(nameof(dc));
            }

            if (index < _steps.Count)
            {
                // Update persisted step index
                var state = dc.ActiveDialog.State;
                state[StepIndex] = index;

                // Create step context
                var options = state[PersistedOptions];
                var values = (IDictionary<string, object>)state[PersistedValues];
                var stepContext = new WaterfallStepContext(this, dc, options, values, index, reason, result);

                // Execute step
                return await OnStepAsync(stepContext, cancellationToken).ConfigureAwait(false);
            }
            else
            {
                // End of waterfall so just return any result to parent
                return await dc.EndDialogAsync(result).ConfigureAwait(false);
            }
        }

        private string WaterfallStepName(int index)
        {
            // Log Waterfall Step event. Each event has a distinct name to hook up
            // to the Application Insights funnel.
            var stepName = _steps[index].Method.Name;

            // Default stepname for lambdas
            if (string.IsNullOrWhiteSpace(stepName) || stepName.Contains("<"))
            {
                stepName = $"Step{index + 1}of{_steps.Count}";
            }

            return stepName;
        }
    }
}<|MERGE_RESOLUTION|>--- conflicted
+++ resolved
@@ -64,10 +64,7 @@
             var state = dc.ActiveDialog.State;
             var instanceId = Guid.NewGuid().ToString();
             state[PersistedOptions] = options;
-<<<<<<< HEAD
             state[PersistedValues] = new ExpandoObject();
-=======
-            state[PersistedValues] = new Dictionary<string, object>();
             state[PersistedInstanceId] = instanceId;
 
             var properties = new Dictionary<string, string>()
@@ -76,7 +73,6 @@
                     { "InstanceId", instanceId },
                 };
             TelemetryClient.TrackEvent("WaterfallStart", properties);
->>>>>>> 79339fe7
 
             // Run first step
             return await RunStepAsync(dc, 0, DialogReason.BeginCalled, null, cancellationToken).ConfigureAwait(false);
