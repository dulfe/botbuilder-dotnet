--- conflicted
+++ resolved
@@ -1,4 +1,4 @@
-﻿// Copyright (c) Microsoft Corporation. All rights reserved.
+// Copyright (c) Microsoft Corporation. All rights reserved.
 // Licensed under the MIT License.
 
 using System;
@@ -29,19 +29,16 @@
         /// </value>
         public CycleDetectionPasses CycleDetectionPass { get; set; } = CycleDetectionPasses.PassOne;
 
-<<<<<<< HEAD
-        /// <inheritdoc/>
-        public bool OnBeforeLoadToken<T>(SourceContext context, SourceRange range, JToken token, out T result)
-=======
         /// <summary>
         /// Notifies <see cref="IConverterObserver"/> instances before type-loading a <see cref="JToken"/>.
         /// </summary>
         /// <typeparam name="T">Type of the concrete object to be built.</typeparam>
+        /// <param name="context">Source context for the current token.</param>
+        /// <param name="range">Source range for the current token.</param>
         /// <param name="token">Token to be used to build the object.</param>
         /// <param name="result">Output parameter for observer to provide its result to the converter.</param>
         /// <returns>True if the observer provides a result and False if not.</returns>
-        public bool OnBeforeLoadToken<T>(JToken token, out T result)
->>>>>>> 5dc5d203
+        public bool OnBeforeLoadToken<T>(SourceContext context, SourceRange range, JToken token, out T result)
             where T : class
         {
             // The deep hash code provides a pseudo-unique id for a given token.
@@ -88,21 +85,18 @@
             return false;
         }
 
-<<<<<<< HEAD
-        /// <inheritdoc/>
-        public bool OnAfterLoadToken<T>(SourceContext context, SourceRange range, JToken token, T loaded, out T result)
-=======
         /// <summary>
         /// Notifies <see cref="IConverterObserver"/> instances after type-loading a <see cref="JToken"/> into the 
         /// provided instance of <typeparamref name="T"/>.
         /// </summary>
         /// <typeparam name="T">Type of the concrete object that was built.</typeparam>
+        /// <param name="context">Source context for the current token.</param>
+        /// <param name="range">Source range for the current token.</param>
         /// <param name="token">Token used to build the object.</param>
         /// <param name="loaded">Object that was built using the token.</param>
         /// <param name="result">Output parameter for observer to provide its result to the converter.</param>
         /// <returns>True if the observer provides a result and False if not.</returns>
-        public bool OnAfterLoadToken<T>(JToken token, T loaded, out T result)
->>>>>>> 5dc5d203
+        public bool OnAfterLoadToken<T>(SourceContext context, SourceRange range, JToken token, T loaded, out T result)
             where T : class
         {
             // The deep hash code provides a pseudo-unique id for a given token
