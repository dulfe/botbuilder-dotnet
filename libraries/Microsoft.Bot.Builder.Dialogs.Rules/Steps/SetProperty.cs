--- conflicted
+++ resolved
@@ -11,14 +11,10 @@
         public SetProperty() : base()
         { }
 
-<<<<<<< HEAD
         /// <summary>
         /// Value expression
         /// </summary>
-        public IExpression Value { get; set; }
-=======
         public Expression Expression { get; set; }
->>>>>>> f1410da6
 
         protected override async Task<DialogTurnResult> OnRunCommandAsync(DialogContext dc, object options = null, CancellationToken cancellationToken = default(CancellationToken))
         {
@@ -28,13 +24,8 @@
                 // Simply evaluate the expression, for example user.name = 'Carlos'
                 // Consider renaming this to EvaluateExpression rather than SetProperty
                 // Otherwise we should have property and value properties
-<<<<<<< HEAD
-                var value = await Value.Evaluate(dc.State).ConfigureAwait(false);
+                var value = Expression.TryEvaluate(dc.State);
                 return await planning.EndDialogAsync(value, cancellationToken: cancellationToken).ConfigureAwait(false);
-=======
-                Expression.TryEvaluate(dc.State);
-                return await planning.EndDialogAsync(cancellationToken).ConfigureAwait(false);
->>>>>>> f1410da6
             }
             else
             {
