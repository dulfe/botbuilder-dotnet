--- conflicted
+++ resolved
@@ -8,16 +8,11 @@
 namespace Microsoft.Bot.Builder.Skills
 {
     /// <summary>
-<<<<<<< HEAD
-    /// The SkillConversationReference is a record which is used to track a conversation with a skill.
-=======
     /// A conversation reference type for skills.
->>>>>>> ff975b2e
     /// </summary>
     public class SkillConversationReference
     {
         /// <summary>
-<<<<<<< HEAD
         /// Gets or sets the skill conversation id.
         /// </summary>
         /// <value>This id is used to lookup, save and delete the SkillConversationReference.</value>
@@ -33,22 +28,12 @@
         [JsonProperty("conversationReference")]
         public ConversationReference ConversationReference { get; set; }
 
-        [JsonProperty("oAuthScope")]
-=======
-        /// Gets or sets the conversation reference.
-        /// </summary>
-        /// <value>
-        /// The conversation reference.
-        /// </value>
-        public ConversationReference ConversationReference { get; set; }
-
         /// <summary>
         /// Gets or sets the OAuth scope.
         /// </summary>
         /// <value>
         /// The OAuth scope.
         /// </value>
->>>>>>> ff975b2e
         public string OAuthScope { get; set; }
     }
 }