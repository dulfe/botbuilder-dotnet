--- conflicted
+++ resolved
@@ -420,7 +420,9 @@
                         case "channelRenamed":
                             return OnTeamsChannelRenamedAsync(channelData.Channel, channelData.Team, turnContext, cancellationToken);
 
-<<<<<<< HEAD
+                        case "channelRestored":
+                            return OnTeamsChannelRestoredAsync(channelData.Channel, channelData.Team, turnContext, cancellationToken);
+
                         case "teamArchived":
                             return OnTeamsTeamArchivedAsync(channelData.Team, turnContext, cancellationToken);
 
@@ -429,10 +431,6 @@
 
                         case "teamHardDeleted":
                             return OnTeamsTeamHardDeletedAsync(channelData.Team, turnContext, cancellationToken);
-=======
-                        case "channelRestored":
-                            return OnTeamsChannelRestoredAsync(channelData.Channel, channelData.Team, turnContext, cancellationToken);
->>>>>>> 3a9cf277
 
                         case "teamRenamed":
                             return OnTeamsTeamRenamedAsync(channelData.Team, turnContext, cancellationToken);
@@ -604,75 +602,78 @@
         {
             return Task.CompletedTask;
         }
-
-        /// <summary>
-<<<<<<< HEAD
+        
+        /// Invoked when a Channel Restored event activity is received from the connector.
+        /// Channel Restored correspond to the user restoring a previously deleted channel.
+        /// </summary>
+        /// <param name="channelInfo">The channel info object which describes the channel.</param>
+        /// <param name="teamInfo">The team info object representing the team.</param>
+        /// <param name="turnContext">A strongly-typed context object for this turn.</param>
+        /// <param name="cancellationToken">A cancellation token that can be used by other objects
+        /// or threads to receive notice of cancellation.</param>
+        /// <returns>A task that represents the work queued to execute.</returns>
+        protected virtual Task OnTeamsChannelRestoredAsync(ChannelInfo channelInfo, TeamInfo teamInfo, ITurnContext<IConversationUpdateActivity> turnContext, CancellationToken cancellationToken)
+        {
+            return Task.CompletedTask;
+        }
+
+        /// <summary>
         /// Invoked when a Team Archived event activity is received from the connector.
         /// Team Archived correspond to the user archiving a team.
         /// </summary>
-=======
-        /// Invoked when a Channel Restored event activity is received from the connector.
-        /// Channel Restored correspond to the user restoring a previously deleted channel.
-        /// </summary>
-        /// <param name="channelInfo">The channel info object which describes the channel.</param>
->>>>>>> 3a9cf277
-        /// <param name="teamInfo">The team info object representing the team.</param>
-        /// <param name="turnContext">A strongly-typed context object for this turn.</param>
-        /// <param name="cancellationToken">A cancellation token that can be used by other objects
-        /// or threads to receive notice of cancellation.</param>
-        /// <returns>A task that represents the work queued to execute.</returns>
-<<<<<<< HEAD
+        /// <param name="teamInfo">The team info object representing the team.</param>
+        /// <param name="turnContext">A strongly-typed context object for this turn.</param>
+        /// <param name="cancellationToken">A cancellation token that can be used by other objects
+        /// or threads to receive notice of cancellation.</param>
+        /// <returns>A task that represents the work queued to execute.</returns>
         protected virtual Task OnTeamsTeamArchivedAsync(TeamInfo teamInfo, ITurnContext<IConversationUpdateActivity> turnContext, CancellationToken cancellationToken)
-=======
-        protected virtual Task OnTeamsChannelRestoredAsync(ChannelInfo channelInfo, TeamInfo teamInfo, ITurnContext<IConversationUpdateActivity> turnContext, CancellationToken cancellationToken)
->>>>>>> 3a9cf277
-        {
-            return Task.CompletedTask;
-        }
-
-        /// <summary>
-<<<<<<< HEAD
+        {
+            return Task.CompletedTask;
+        }
+
+        /// <summary>
         /// Invoked when a Team Deleted event activity is received from the connector.
         /// Team Deleted corresponds to the user deleting a team.
-=======
+        /// </summary>
+        /// <param name="teamInfo">The team info object representing the team.</param>
+        /// <param name="turnContext">A strongly-typed context object for this turn.</param>
+        /// <param name="cancellationToken">A cancellation token that can be used by other objects
+        /// or threads to receive notice of cancellation.</param>
+        /// <returns>A task that represents the work queued to execute.</returns>
+        protected virtual Task OnTeamsTeamDeletedAsync(TeamInfo teamInfo, ITurnContext<IConversationUpdateActivity> turnContext, CancellationToken cancellationToken)
+        {
+            return Task.CompletedTask;
+        }
+
+        /// <summary>
+        /// Invoked when a Team Hard Deleted event activity is received from the connector.
+        /// Team Hard Deleted corresponds to the user hard deleting a team.
+        /// </summary>
+        /// <param name="teamInfo">The team info object representing the team.</param>
+        /// <param name="turnContext">A strongly-typed context object for this turn.</param>
+        /// <param name="cancellationToken">A cancellation token that can be used by other objects
+        /// or threads to receive notice of cancellation.</param>
+        /// <returns>A task that represents the work queued to execute.</returns>
+        protected virtual Task OnTeamsTeamHardDeletedAsync(TeamInfo teamInfo, ITurnContext<IConversationUpdateActivity> turnContext, CancellationToken cancellationToken)
+        {
+            return Task.CompletedTask;
+        }
+
+        /// <summary>
         /// Invoked when a Team Renamed event activity is received from the connector.
         /// Team Renamed correspond to the user renaming an existing team.
->>>>>>> 3a9cf277
-        /// </summary>
-        /// <param name="teamInfo">The team info object representing the team.</param>
-        /// <param name="turnContext">A strongly-typed context object for this turn.</param>
-        /// <param name="cancellationToken">A cancellation token that can be used by other objects
-        /// or threads to receive notice of cancellation.</param>
-        /// <returns>A task that represents the work queued to execute.</returns>
-<<<<<<< HEAD
-        protected virtual Task OnTeamsTeamDeletedAsync(TeamInfo teamInfo, ITurnContext<IConversationUpdateActivity> turnContext, CancellationToken cancellationToken)
-        {
-            return Task.CompletedTask;
-        }
-
-        /// <summary>
-        /// Invoked when a Team Hard Deleted event activity is received from the connector.
-        /// Team Hard Deleted corresponds to the user hard deleting a team.
-        /// </summary>
-        /// <param name="teamInfo">The team info object representing the team.</param>
-        /// <param name="turnContext">A strongly-typed context object for this turn.</param>
-        /// <param name="cancellationToken">A cancellation token that can be used by other objects
-        /// or threads to receive notice of cancellation.</param>
-        /// <returns>A task that represents the work queued to execute.</returns>
-        protected virtual Task OnTeamsTeamHardDeletedAsync(TeamInfo teamInfo, ITurnContext<IConversationUpdateActivity> turnContext, CancellationToken cancellationToken)
-        {
-            return Task.CompletedTask;
-        }
-
-=======
->>>>>>> 3a9cf277
+        ///</summary>
+        /// <param name="teamInfo">The team info object representing the team.</param>
+        /// <param name="turnContext">A strongly-typed context object for this turn.</param>
+        /// <param name="cancellationToken">A cancellation token that can be used by other objects
+        /// or threads to receive notice of cancellation.</param>
+        /// <returns>A task that represents the work queued to execute.</returns>
         protected virtual Task OnTeamsTeamRenamedAsync(TeamInfo teamInfo, ITurnContext<IConversationUpdateActivity> turnContext, CancellationToken cancellationToken)
         {
             return Task.CompletedTask;
         }
 
         /// <summary>
-<<<<<<< HEAD
         /// Invoked when a Team Restored event activity is received from the connector.
         /// Team Restored corresponds to the user restoring a team.
         /// </summary>
@@ -700,12 +701,10 @@
             return Task.CompletedTask;
         }
 
-=======
         /// Safely casts an object to an object of type <typeparamref name="T"/> .
         /// </summary>
         /// <param name="value">The object to be casted.</param>
         /// <returns>The object casted in the new type.</returns>
->>>>>>> 3a9cf277
         private static T SafeCast<T>(object value)
         {
             var obj = value as JObject;
