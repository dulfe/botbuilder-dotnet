﻿// Copyright (c) Microsoft Corporation. All rights reserved.
// Licensed under the MIT License.

using System;
using System.Collections.Generic;
using System.Threading;
using System.Threading.Tasks;
using Newtonsoft.Json;
using Newtonsoft.Json.Linq;

namespace Microsoft.Bot.Builder
{
    /// <summary>
    /// Defines a state management object and automates the reading and writing of associated state
    /// properties to a storage layer.
    /// </summary>
    /// <remarks>
    /// Each state management object defines a scope for a storage layer.
    ///
    /// State properties are created within a state management scope, and the Bot Framework
    /// defines these scopes:
    /// <see cref="ConversationState"/>, <see cref="UserState"/>, and <see cref="PrivateConversationState"/>.
    ///
    /// You can define additional scopes for your bot.
    /// </remarks>
    /// <seealso cref="IStorage"/>
    /// <seealso cref="IStatePropertyAccessor{T}"/>
    public abstract class BotState : IPropertyManager
    {
        private readonly string _contextServiceKey;
        private readonly IStorage _storage;

        /// <summary>
        /// Initializes a new instance of the <see cref="BotState"/> class.
        /// </summary>
        /// <param name="storage">The storage layer this state management object will use to store
        /// and retrieve state.</param>
        /// <param name="contextServiceKey">The key for the state cache for this <see cref="BotState"/>.</param>
        /// <remarks>This constructor creates a state management object and associated scope.
        /// The object uses <paramref name="storage"/> to persist state property values.
        /// The object uses the <paramref name="contextServiceKey"/> to cache state within the context for each turn.
        /// </remarks>
        /// <exception cref="ArgumentNullException"><paramref name="storage"/> or <paramref name="contextServiceKey"/>
        /// is <c>null</c>.</exception>
        /// <seealso cref="ITurnContext"/>
        public BotState(IStorage storage, string contextServiceKey)
        {
            _storage = storage ?? throw new ArgumentNullException(nameof(storage));
            _contextServiceKey = contextServiceKey ?? throw new ArgumentNullException(nameof(contextServiceKey));
        }

        /// <summary>
        /// Creates a named state property within the scope of a <see cref="BotState"/> and returns
        /// an accessor for the property.
        /// </summary>
        /// <typeparam name="T">The value type of the property.</typeparam>
        /// <param name="name">The name of the property.</param>
        /// <returns>An accessor for the property.</returns>
        /// <exception cref="ArgumentNullException"><paramref name="name"/> is <c>null</c>.</exception>
        public IStatePropertyAccessor<T> CreateProperty<T>(string name)
        {
            if (string.IsNullOrWhiteSpace(name))
            {
                throw new ArgumentNullException(nameof(name));
            }

            return new BotStatePropertyAccessor<T>(this, name);
        }

        /// <summary>
        /// Populates the state cache for this <see cref="BotState"/> from the storage layer.
        /// </summary>
        /// <param name="turnContext">The context object for this turn.</param>
        /// <param name="force">Optional, <c>true</c> to overwrite any existing state cache;
        /// or <c>false</c> to load state from storage only if the cache doesn't already exist.</param>
        /// <param name="cancellationToken">A cancellation token that can be used by other objects
        /// or threads to receive notice of cancellation.</param>
        /// <returns>A task that represents the work queued to execute.</returns>
        /// <exception cref="ArgumentNullException"><paramref name="turnContext"/> is <c>null</c>.</exception>
        public virtual async Task LoadAsync(ITurnContext turnContext, bool force = false, CancellationToken cancellationToken = default(CancellationToken))
        {
            BotAssert.ContextNotNull(turnContext);

            var cachedState = GetCachedState(turnContext);
            var storageKey = GetStorageKey(turnContext);
            if (force || cachedState == null || cachedState.State == null)
            {
                var items = await _storage.ReadAsync(new[] { storageKey }, cancellationToken).ConfigureAwait(false);
                items.TryGetValue(storageKey, out object val);

                if (val is IDictionary<string, object> asDictionary)
                {
                    turnContext.TurnState[_contextServiceKey] = new CachedBotState(asDictionary);
                }
                else if (val is JObject asJobject)
                {
                    // If types are not used by storage serialization, and Newtonsoft is the serializer
                    // the item found will be a JObject.
                    turnContext.TurnState[_contextServiceKey] = new CachedBotState(asJobject.ToObject<IDictionary<string, object>>());
                }
                else if (val == null)
                {
                    // This is the case where the dictionary did not exist in the store.
                    turnContext.TurnState[_contextServiceKey] = new CachedBotState();
                }
                else
                {
                    // This should never happen
                    throw new InvalidOperationException("Data is not in the correct format for BotState.");
                }
            }
        }

        /// <summary>
        /// Writes the state cache for this <see cref="BotState"/> to the storage layer.
        /// </summary>
        /// <param name="turnContext">The context object for this turn.</param>
        /// <param name="force">Optional, <c>true</c> to save the state cache to storage;
        /// or <c>false</c> to save state to storage only if a property in the cache has changed.</param>
        /// <param name="cancellationToken">A cancellation token that can be used by other objects
        /// or threads to receive notice of cancellation.</param>
        /// <returns>A task that represents the work queued to execute.</returns>
        /// <exception cref="ArgumentNullException"><paramref name="turnContext"/> is <c>null</c>.</exception>
        public virtual async Task SaveChangesAsync(ITurnContext turnContext, bool force = false, CancellationToken cancellationToken = default(CancellationToken))
        {
            BotAssert.ContextNotNull(turnContext);

            var cachedState = GetCachedState(turnContext);
            if (cachedState != null && (force || cachedState.IsChanged()))
            {
                var key = GetStorageKey(turnContext);
                var changes = new Dictionary<string, object>
                {
                    { key, cachedState.State },
                };
                await _storage.WriteAsync(changes).ConfigureAwait(false);
                cachedState.Hash = CachedBotState.ComputeHash(cachedState.State);
                return;
            }
        }

        /// <summary>
        /// Clears the state cache for this <see cref="BotState"/>.
        /// </summary>
        /// <param name="turnContext">The context object for this turn.</param>
        /// <param name="cancellationToken">A cancellation token that can be used by other objects
        /// or threads to receive notice of cancellation.</param>
        /// <returns>A task that represents the work queued to execute.</returns>
        /// <remarks>This method clears the state cache in the turn context. Call
        /// <see cref="SaveChangesAsync(ITurnContext, bool, CancellationToken)"/> to persist this
        /// change in the storage layer.
        /// </remarks>
        /// <exception cref="ArgumentNullException"><paramref name="turnContext"/> is <c>null</c>.</exception>
        public virtual Task ClearStateAsync(ITurnContext turnContext, CancellationToken cancellationToken = default(CancellationToken))
        {
            BotAssert.ContextNotNull(turnContext);

            // Explicitly setting the hash will mean IsChanged is always true. And that will force a Save.
            turnContext.TurnState[_contextServiceKey] = new CachedBotState { Hash = string.Empty };

            return Task.CompletedTask;
        }

        /// <summary>
        /// Deletes any state in storage and the cache for this <see cref="BotState"/>.
        /// </summary>
        /// <param name="turnContext">The context object for this turn.</param>
        /// <param name="cancellationToken">A cancellation token that can be used by other objects
        /// or threads to receive notice of cancellation.</param>
        /// <returns>A task that represents the work queued to execute.</returns>
        /// <exception cref="ArgumentNullException"><paramref name="turnContext"/> is <c>null</c>.</exception>
        public virtual async Task DeleteAsync(ITurnContext turnContext, CancellationToken cancellationToken = default(CancellationToken))
        {
            BotAssert.ContextNotNull(turnContext);

            var cachedState = GetCachedState(turnContext);
            if (cachedState != null)
            {
                turnContext.TurnState.Remove(_contextServiceKey);
            }

            var storageKey = GetStorageKey(turnContext);
            await _storage.DeleteAsync(new[] { storageKey }, cancellationToken).ConfigureAwait(false);
        }

        /// <summary>
        /// Gets a copy of the raw cached data for this <see cref="BotState"/> from the turn context.
        /// </summary>
        /// <param name="turnContext">The context object for this turn.</param>
        /// <returns>A JSON representation of the cached state.</returns>
        /// <exception cref="ArgumentNullException"><paramref name="turnContext"/> is <c>null</c>.</exception>
        public JToken Get(ITurnContext turnContext)
        {
            BotAssert.ContextNotNull(turnContext);

            var cachedState = GetCachedState(turnContext);
            return JObject.FromObject(cachedState.State);
        }

        /// <summary>
        /// Gets the cached bot state instance that wraps the raw cached data for this <see cref="BotState"/>
        /// from the turn context.
        /// </summary>
        /// <param name="turnContext">The context object for this turn.</param>
        /// <returns>The cached bot state instance.</returns>
        /// <exception cref="ArgumentNullException"><paramref name="turnContext"/> is <c>null</c>.</exception>
        public CachedBotState GetCachedState(ITurnContext turnContext)
        {
            BotAssert.ContextNotNull(turnContext);

            return turnContext.TurnState.Get<CachedBotState>(_contextServiceKey);
        }

        /// <summary>
        /// When overridden in a derived class, gets the key to use when reading and writing state to and from storage.
        /// </summary>
        /// <param name="turnContext">The context object for this turn.</param>
        /// <returns>The storage key.</returns>
        protected abstract string GetStorageKey(ITurnContext turnContext);

        /// <summary>
        /// Gets the value of a property from the state cache for this <see cref="BotState"/>.
        /// </summary>
        /// <typeparam name="T">The value type of the property.</typeparam>
        /// <param name="turnContext">The context object for this turn.</param>
        /// <param name="propertyName">The name of the property.</param>
        /// <param name="cancellationToken">A cancellation token that can be used by other objects
        /// or threads to receive notice of cancellation.</param>
        /// <returns>A task that represents the work queued to execute.</returns>
        /// <remarks>If the task is successful, the result contains the property value, otherwise it will be default(T).</remarks>
        /// <exception cref="ArgumentNullException"><paramref name="turnContext"/> or
        /// <paramref name="propertyName"/> is <c>null</c>.</exception>
<<<<<<< HEAD
        protected virtual Task<T> GetPropertyValueAsync<T>(ITurnContext turnContext, string propertyName, CancellationToken cancellationToken = default(CancellationToken))
=======
#pragma warning disable CA1801 // Review unused parameters (we can't change this without breaking binary compat)
        protected Task<T> GetPropertyValueAsync<T>(ITurnContext turnContext, string propertyName, CancellationToken cancellationToken = default(CancellationToken))
#pragma warning restore CA1801 // Review unused parameters
>>>>>>> c17c003a
        {
            BotAssert.ContextNotNull(turnContext);

            if (propertyName == null)
            {
                throw new ArgumentNullException(nameof(propertyName));
            }

            var cachedState = GetCachedState(turnContext);

            if (cachedState.State.TryGetValue(propertyName, out object result))
            {
                if (result is T t)
                {
                    return Task.FromResult(t);
                }

                if (result == null)
                {
                    return Task.FromResult(default(T));
                }

                // If types are not used by storage serialization, and Newtonsoft is the serializer,
                // use Newtonsoft to convert the object to the type expected.
                if (result is JObject jObj)
                {
                    return Task.FromResult(jObj.ToObject<T>());
                }

                if (result is JArray jarray)
                {
                    return Task.FromResult(jarray.ToObject<T>());
                }

                // attempt to convert result to T using json serializer.
                return Task.FromResult(JToken.FromObject(result).ToObject<T>());
            }

            if (typeof(T).IsValueType)
            {
                throw new KeyNotFoundException(propertyName);
            }

            return Task.FromResult(default(T));
        }

        /// <summary>
        /// Deletes a property from the state cache for this <see cref="BotState"/>.
        /// </summary>
        /// <param name="turnContext">The context object for this turn.</param>
        /// <param name="propertyName">The name of the property.</param>
        /// <param name="cancellationToken">A cancellation token that can be used by other objects
        /// or threads to receive notice of cancellation.</param>
        /// <returns>A task that represents the work queued to execute.</returns>
        /// <exception cref="ArgumentNullException"><paramref name="turnContext"/> or
        /// <paramref name="propertyName"/> is <c>null</c>.</exception>
#pragma warning disable CA1801 // Review unused parameters (we can't change this without breaking binary compat)
        protected Task DeletePropertyValueAsync(ITurnContext turnContext, string propertyName, CancellationToken cancellationToken = default(CancellationToken))
#pragma warning restore CA1801 // Review unused parameters
        {
            BotAssert.ContextNotNull(turnContext);

            if (propertyName == null)
            {
                throw new ArgumentNullException(nameof(propertyName));
            }

            var cachedState = GetCachedState(turnContext);
            cachedState.State.Remove(propertyName);
            return Task.CompletedTask;
        }

        /// <summary>
        /// Sets the value of a property in the state cache for this <see cref="BotState"/>.
        /// </summary>
        /// <param name="turnContext">The context object for this turn.</param>
        /// <param name="propertyName">The name of the property to set.</param>
        /// <param name="value">The value to set on the property.</param>
        /// <param name="cancellationToken">A cancellation token that can be used by other objects
        /// or threads to receive notice of cancellation.</param>
        /// <returns>A task that represents the work queued to execute.</returns>
        /// <exception cref="ArgumentNullException"><paramref name="turnContext"/> or
        /// <paramref name="propertyName"/> is <c>null</c>.</exception>
#pragma warning disable CA1801 // Review unused parameters (we can't change this without breaking binary compat)
        protected Task SetPropertyValueAsync(ITurnContext turnContext, string propertyName, object value, CancellationToken cancellationToken = default(CancellationToken))
#pragma warning restore CA1801 // Review unused parameters
        {
            BotAssert.ContextNotNull(turnContext);

            if (propertyName == null)
            {
                throw new ArgumentNullException(nameof(propertyName));
            }

            var cachedState = GetCachedState(turnContext);
            cachedState.State[propertyName] = value;
            return Task.CompletedTask;
        }

        /// <summary>
        /// Internal cached bot state.
        /// </summary>
#pragma warning disable CA1034 // Nested types should not be visible (we can't change this without breaking binary compat)
        public class CachedBotState
#pragma warning restore CA1034 // Nested types should not be visible
        {
            internal CachedBotState(IDictionary<string, object> state = null)
            {
                State = state ?? new Dictionary<string, object>();
                Hash = ComputeHash(State);
            }

#pragma warning disable CA2227 // Collection properties should be read only (we can't change this without breaking binary compat)
            public IDictionary<string, object> State { get; set; }
#pragma warning restore CA2227 // Collection properties should be read only

            internal string Hash { get; set; }

            internal static string ComputeHash(object obj)
            {
                return JsonConvert.SerializeObject(obj);
            }

            internal bool IsChanged()
            {
                return Hash != ComputeHash(State);
            }
        }

        /// <summary>
        /// Implements an <see cref="IStatePropertyAccessor{T}"/> for a property container.
        /// Note the semantics of this accessor are intended to be lazy, this means the Get, Set and Delete
        /// methods will first call LoadAsync. This will be a no-op if the data is already loaded.
        /// The implication is you can just use this accessor in the application code directly without first calling LoadAsync
        /// this approach works with the AutoSaveStateMiddleware which will save as needed at the end of a turn.
        /// </summary>
        /// <typeparam name="T">type of value the propertyAccessor accesses.</typeparam>
        private class BotStatePropertyAccessor<T> : IStatePropertyAccessor<T>
        {
            private BotState _botState;

            public BotStatePropertyAccessor(BotState botState, string name)
            {
                _botState = botState;
                Name = name;
            }

            /// <summary>
            /// Gets name of the property.
            /// </summary>
            /// <value>
            /// name of the property.
            /// </value>
            public string Name { get; private set; }

            /// <summary>
            /// Delete the property. The semantics are intended to be lazy, note the use of LoadAsync at the start.
            /// </summary>
            /// <param name="turnContext">The turn context.</param>
            /// <param name="cancellationToken">The cancellation token.</param>
            /// <returns>A <see cref="Task"/> representing the asynchronous operation.</returns>
            public async Task DeleteAsync(ITurnContext turnContext, CancellationToken cancellationToken)
            {
                await _botState.LoadAsync(turnContext, false, cancellationToken).ConfigureAwait(false);
                await _botState.DeletePropertyValueAsync(turnContext, Name, cancellationToken).ConfigureAwait(false);
            }

            /// <summary>
            /// Get the property value. The semantics are intended to be lazy, note the use of LoadAsync at the start.
            /// </summary>
            /// <param name="turnContext">The context object for this turn.</param>
            /// <param name="defaultValueFactory">Defines the default value.
            /// Invoked when no value been set for the requested state property.
            /// If defaultValueFactory is defined as null in that case, the method returns null and
            /// <see cref="SetAsync(ITurnContext, T, CancellationToken)">SetAsync</see> is not called.</param>
            /// <param name="cancellationToken">The cancellation token.</param>
            /// <returns>A <see cref="Task"/> representing the asynchronous operation.</returns>
            public async Task<T> GetAsync(ITurnContext turnContext, Func<T> defaultValueFactory, CancellationToken cancellationToken)
            {
                T result = default(T);
                
                await _botState.LoadAsync(turnContext, false, cancellationToken).ConfigureAwait(false);

                try
                {
                    // if T is a value type, lookup up will throw key not found if not found, but as perf
                    // optimization it will return null if not found for types which are not value types (string and object).
                    result = await _botState.GetPropertyValueAsync<T>(turnContext, Name, cancellationToken).ConfigureAwait(false);

                    if (result == null && defaultValueFactory != null)
                    {
                        // use default Value Factory and save default value for any further calls
                        result = defaultValueFactory();
                        await SetAsync(turnContext, result, cancellationToken).ConfigureAwait(false);
                    }
                }
                catch (KeyNotFoundException)
                {
                    if (defaultValueFactory != null)
                    {
                        // use default Value Factory and save default value for any further calls
                        result = defaultValueFactory();
                        await SetAsync(turnContext, result, cancellationToken).ConfigureAwait(false);
                    }
                }

                return result;
            }

            /// <summary>
            /// Set the property value. The semantics are intended to be lazy, note the use of LoadAsync at the start.
            /// </summary>
            /// <param name="turnContext">turn context.</param>
            /// <param name="value">value.</param>
            /// <param name="cancellationToken">The cancellation token.</param>
            /// <returns>A <see cref="Task"/> representing the asynchronous operation.</returns>
            public async Task SetAsync(ITurnContext turnContext, T value, CancellationToken cancellationToken)
            {
                await _botState.LoadAsync(turnContext, false, cancellationToken).ConfigureAwait(false);
                await _botState.SetPropertyValueAsync(turnContext, Name, value, cancellationToken).ConfigureAwait(false);
            }
        }
    }
}<|MERGE_RESOLUTION|>--- conflicted
+++ resolved
@@ -230,13 +230,9 @@
         /// <remarks>If the task is successful, the result contains the property value, otherwise it will be default(T).</remarks>
         /// <exception cref="ArgumentNullException"><paramref name="turnContext"/> or
         /// <paramref name="propertyName"/> is <c>null</c>.</exception>
-<<<<<<< HEAD
+#pragma warning disable CA1801 // Review unused parameters (we can't change this without breaking binary compat)
         protected virtual Task<T> GetPropertyValueAsync<T>(ITurnContext turnContext, string propertyName, CancellationToken cancellationToken = default(CancellationToken))
-=======
-#pragma warning disable CA1801 // Review unused parameters (we can't change this without breaking binary compat)
-        protected Task<T> GetPropertyValueAsync<T>(ITurnContext turnContext, string propertyName, CancellationToken cancellationToken = default(CancellationToken))
 #pragma warning restore CA1801 // Review unused parameters
->>>>>>> c17c003a
         {
             BotAssert.ContextNotNull(turnContext);
 
@@ -417,7 +413,7 @@
             public async Task<T> GetAsync(ITurnContext turnContext, Func<T> defaultValueFactory, CancellationToken cancellationToken)
             {
                 T result = default(T);
-                
+
                 await _botState.LoadAsync(turnContext, false, cancellationToken).ConfigureAwait(false);
 
                 try
