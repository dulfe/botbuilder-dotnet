<<<<<<< HEAD
﻿using System;
using System.Collections.Generic;
using System.Text;
=======
﻿using System.Collections.Generic;
>>>>>>> 7cd98a85
using System.IO;
using System.Linq;
using Antlr4.Runtime;
<<<<<<< HEAD
=======
using Newtonsoft.Json;
>>>>>>> 7cd98a85

namespace Microsoft.Bot.Builder.AI.LanguageGeneration
{

    /// <summary>
    /// Helper info which help boost the evaluation process
    /// </summary>
    public class EvaluationContext
    {
        public EvaluationContext()
        {
            TemplateContexts = new Dictionary<string, LGFileParser.TemplateDefinitionContext>();
            TemplateParameters = new Dictionary<string, List<string>>();
        }

        public EvaluationContext(Dictionary<string, LGFileParser.TemplateDefinitionContext> templateContexts, Dictionary<string, List<string>> templateParameters)
        {
            TemplateContexts = templateContexts;
            TemplateParameters = templateParameters;
        }

        public EvaluationContext(EvaluationContext context)
        {
            TemplateContexts = new Dictionary<string, LGFileParser.TemplateDefinitionContext>(context.TemplateContexts);
            TemplateParameters = new Dictionary<string, List<string>>(context.TemplateParameters);
        }

        /// <summary>
        /// templateName => templateContext (parseTree) mapping
        /// </summary>
        public Dictionary<string, LGFileParser.TemplateDefinitionContext> TemplateContexts { get; set; }
        
        /// <summary>
        /// templateName => paramaterList mapping (if has parameters)
        /// </summary>
        public Dictionary<string, List<string>> TemplateParameters { get; set; }
    }


    /// <summary>
    /// The template engine that loads .lg file and eval based on memory/scope
    /// </summary>
    public class TemplateEngine
    {
        /// <summary>
        /// This is ensentially an index for the parse tree, used to accelerate the evalution process
        /// </summary>
        private readonly EvaluationContext evaluationContext = null;

        /// <summary>
        /// Use for create an empty engine
        /// </summary>
        private TemplateEngine()
        {
            evaluationContext = new EvaluationContext();
        }


        private TemplateEngine(LGFileParser.FileContext context, List<LGReportMessage> initParseExceptions = null)
        {
            // Pre-compute some information to help the evalution process later
            var templateContexts = new Dictionary<string, LGFileParser.TemplateDefinitionContext>();
            var templateParameters = new Dictionary<string, List<string>>();

            // Iterate template parse tree
            var templates = context.paragraph().Select(x => x.templateDefinition()).Where(x => x != null);
            foreach (var template in templates)
            {
                // Extact name
                var templateName = template.templateNameLine().templateName().GetText();
                if (!templateContexts.ContainsKey(templateName))
                {
                    templateContexts[templateName] = template;
                }
                else
                {
                    //TODO: Understand why this reports duplicate items when there are actually no duplicates
                    //throw new Exception($"Duplicated template definition with name: {templateName}");
                }

                // Extract parameter list
                var parameters = template.templateNameLine().parameters();
                if (parameters != null)
                {
                    templateParameters[templateName] = parameters.IDENTIFIER().Select(x => x.GetText()).ToList();
                }
            }
            evaluationContext = new EvaluationContext(templateContexts, templateParameters);

            RunStaticCheck(evaluationContext, initParseExceptions);
        }

        public void RunStaticCheck(EvaluationContext evaluationContext, List<LGReportMessage> initExceptions = null)
        {
            if (initExceptions == null)
                initExceptions = new List<LGReportMessage>();

            var checker = new StaticChecker(evaluationContext);
            var reportMessages = checker.Check();
            reportMessages.AddRange(initExceptions);

            var errorMessages = reportMessages.Where(u => u.ReportType == LGReportMessageType.Error).ToList();
            if (errorMessages.Count != 0)
            {
                throw new LGParsingException(JsonConvert.SerializeObject(errorMessages));
            }
        }
        
        public string EvaluateTemplate(string templateName, object scope, IGetValue valueBinder = null, IGetMethod methodBinder = null)
        {

            var evaluator = new TemplateEvaluator(evaluationContext, methodBinder, valueBinder);
            return evaluator.EvaluateTemplate(templateName, scope);
        }

        public List<string> AnalyzeTemplate(string templateName)
        {
            var analyzer = new Analyzer(evaluationContext);
            return analyzer.AnalyzeTemplate(templateName);
        }


        /// <summary>
        /// Use to evaluate an inline template str
        /// </summary>
        /// <param name="inlineStr"></param>
        /// <param name="scope"></param>
        /// <returns></returns>
        public string Evaluate(string inlineStr, object scope, IGetValue valueBinder = null, IGetMethod methodBinder = null)
        {
            // TODO: maybe we can directly ref the templateBody without giving a name, but that means
            // we needs to make a little changes in the evalutor, especially the loop detection part
            
            var fakeTemplateId = "__temp__";
            // wrap inline string with "# name and -" to align the evaluation process
            var wrappedStr = $"# {fakeTemplateId} \r\n - {inlineStr}";

<<<<<<< HEAD
            try
            {
                // Step 1: parse input, construct parse tree
                var input = new AntlrInputStream(wrappedStr);
                var lexer = new LGFileLexer(input);
                var tokens = new CommonTokenStream(lexer);
                var parser = new LGFileParser(tokens);
                parser.RemoveErrorListeners();
                parser.AddErrorListener(TemplateErrorListener.Instance);
                parser.BuildParseTree = true;
                parser.ErrorHandler = new BailErrorStrategy();
                // the only difference here is that we parse as templateBody, not as the whole file
                var context = parser.templateDefinition();

                // Step 2: constuct a new evalution context on top of the current one
                var evaluationContext = new EvaluationContext(this.evaluationContext);
                evaluationContext.TemplateContexts[fakeTemplateId] = context;
                var evaluator = new TemplateEvaluator(evaluationContext, methodBinder, valueBinder);

                // Step 3: evaluate
                return evaluator.EvaluateTemplate(fakeTemplateId, scope);
            }
            catch (Exception e)
            {
                Debug.WriteLine(e.Message);
                throw e;
            }
            
=======
            // Step 1: parse input, construct parse tree
            var input = new AntlrInputStream(wrappedStr);
            var lexer = new LGFileLexer(input);
            var tokens = new CommonTokenStream(lexer);
            var parser = new LGFileParser(tokens);
            parser.RemoveErrorListeners();
            var listener = new TemplateErrorListener();

            parser.AddErrorListener(listener);
            parser.BuildParseTree = true;
            // the only difference here is that we parse as templateBody, not as the whole file
            var context = parser.templateDefinition();

            // Step 2: constuct a new evalution context on top of the current one
            var evaluationContext = new EvaluationContext(this.evaluationContext);
            evaluationContext.TemplateContexts[fakeTemplateId] = context;
            var evaluator = new Evaluator(evaluationContext, methodBinder, valueBinder);

            RunStaticCheck(evaluationContext, listener.GetExceptions());

            // Step 3: evaluate
            return evaluator.EvaluateTemplate(fakeTemplateId, scope);

>>>>>>> 7cd98a85
        }


        /// <summary>
        /// Make this a signleton ? or give a better name
        /// </summary>
        /// <returns></returns>
        public static TemplateEngine EmptyEngine()
        {
            return FromText("");
        }

        public static TemplateEngine FromFile(string filePath)
        {
            return FromText(File.ReadAllText(filePath));
        }

        public static TemplateEngine FromText(string lgFileContent)
        {
            // Short cut for empty engine
            if (string.IsNullOrEmpty(lgFileContent))
            {
                return new TemplateEngine();
            }

            var input = new AntlrInputStream(lgFileContent);
            var lexer = new LGFileLexer(input);
            var tokens = new CommonTokenStream(lexer);
            var parser = new LGFileParser(tokens);
            parser.RemoveErrorListeners();
            var listener = new TemplateErrorListener();

            parser.AddErrorListener(listener);
            parser.BuildParseTree = true;

            var context = parser.file();

            return new TemplateEngine(context, listener.GetExceptions());
        }
    }
}<|MERGE_RESOLUTION|>--- conflicted
+++ resolved
@@ -1,17 +1,8 @@
-<<<<<<< HEAD
-﻿using System;
-using System.Collections.Generic;
+﻿using System.Collections.Generic;
 using System.Text;
-=======
-﻿using System.Collections.Generic;
->>>>>>> 7cd98a85
 using System.IO;
 using System.Linq;
 using Antlr4.Runtime;
-<<<<<<< HEAD
-=======
-using Newtonsoft.Json;
->>>>>>> 7cd98a85
 
 namespace Microsoft.Bot.Builder.AI.LanguageGeneration
 {
@@ -149,36 +140,6 @@
             // wrap inline string with "# name and -" to align the evaluation process
             var wrappedStr = $"# {fakeTemplateId} \r\n - {inlineStr}";
 
-<<<<<<< HEAD
-            try
-            {
-                // Step 1: parse input, construct parse tree
-                var input = new AntlrInputStream(wrappedStr);
-                var lexer = new LGFileLexer(input);
-                var tokens = new CommonTokenStream(lexer);
-                var parser = new LGFileParser(tokens);
-                parser.RemoveErrorListeners();
-                parser.AddErrorListener(TemplateErrorListener.Instance);
-                parser.BuildParseTree = true;
-                parser.ErrorHandler = new BailErrorStrategy();
-                // the only difference here is that we parse as templateBody, not as the whole file
-                var context = parser.templateDefinition();
-
-                // Step 2: constuct a new evalution context on top of the current one
-                var evaluationContext = new EvaluationContext(this.evaluationContext);
-                evaluationContext.TemplateContexts[fakeTemplateId] = context;
-                var evaluator = new TemplateEvaluator(evaluationContext, methodBinder, valueBinder);
-
-                // Step 3: evaluate
-                return evaluator.EvaluateTemplate(fakeTemplateId, scope);
-            }
-            catch (Exception e)
-            {
-                Debug.WriteLine(e.Message);
-                throw e;
-            }
-            
-=======
             // Step 1: parse input, construct parse tree
             var input = new AntlrInputStream(wrappedStr);
             var lexer = new LGFileLexer(input);
@@ -202,7 +163,6 @@
             // Step 3: evaluate
             return evaluator.EvaluateTemplate(fakeTemplateId, scope);
 
->>>>>>> 7cd98a85
         }
 
 
