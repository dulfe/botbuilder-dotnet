﻿using System;
using System.Collections.Concurrent;
using System.Collections.Generic;
using System.Globalization;
using System.IO;
using System.Linq;
using System.Text;
using System.Threading.Tasks;
using Microsoft.Bot.Builder.Dialogs;
using Microsoft.Bot.Builder.Dialogs.Declarative;
using Microsoft.Bot.Builder.Dialogs.Declarative.Resources;
using Microsoft.Bot.Builder.LanguageGeneration;

namespace Microsoft.Bot.Builder.LanguageGeneration
{
    public class LanguageGeneratorManager
    {
        private ResourceExplorer resourceExplorer;

        public LanguageGeneratorManager(ResourceExplorer resourceExplorer)
        {
            this.resourceExplorer = resourceExplorer;
            foreach (var resource in this.resourceExplorer.GetResources("lg"))
            {
<<<<<<< HEAD
                LanguageGenerators[resource.Id] = new TemplateEngineLanguageGenerator(resource.ReadTextAsync().GetAwaiter().GetResult(), importResolver: ResourceResolver, name: resource.Id);
=======
                LanguageGenerators[resource.Id] = GetTemplateEngineLanguageGenerator(resource);
>>>>>>> 5bb2a182
            }
            this.resourceExplorer.Changed += ResourceExplorer_Changed;
        }

        private void ResourceExplorer_Changed(IResource[] resources)
        {
            // reload changed LG files
            foreach (var resource in resources.Where(r => Path.GetExtension(r.Id).ToLower() == ".lg"))
            {
<<<<<<< HEAD
                LanguageGenerators[resource.Id] = new TemplateEngineLanguageGenerator(resource.ReadTextAsync().GetAwaiter().GetResult(), importResolver: ResourceResolver, name: resource.Id);
=======
                LanguageGenerators[resource.Id] = GetTemplateEngineLanguageGenerator(resource);
>>>>>>> 5bb2a182
            }
        }

        private TemplateEngineLanguageGenerator GetTemplateEngineLanguageGenerator(IResource resource)
        {
            return new TemplateEngineLanguageGenerator(resource.ReadTextAsync().GetAwaiter().GetResult(), resource.Id, ResourceResolver(resourceExplorer));
        }

        /// <summary>
        /// Generators
        /// </summary>
        public ConcurrentDictionary<string, ILanguageGenerator> LanguageGenerators { get; set; } = new ConcurrentDictionary<string, ILanguageGenerator>(StringComparer.OrdinalIgnoreCase);

<<<<<<< HEAD
        private (string, string) ResourceResolver(string source, string id)
        {
            var resourceName = Path.GetFileName(PathUtils.NormalizePath(id));
            var res = resourceExplorer.GetResource(resourceName);

            var content = res?.ReadTextAsync().GetAwaiter().GetResult();

            return (content, resourceName);
        }
=======

        public static ImportResolverDelegate ResourceResolver(ResourceExplorer resourceExplorer) =>
            (string source, string id) =>
            {
                var resourceName = Path.GetFileName(PathUtils.NormalizePath(id));
                var res = resourceExplorer.GetResource(resourceName);

                var content = res?.ReadTextAsync().GetAwaiter().GetResult();

                return (content, resourceName);
            };
>>>>>>> 5bb2a182
    }
}<|MERGE_RESOLUTION|>--- conflicted
+++ resolved
@@ -22,11 +22,7 @@
             this.resourceExplorer = resourceExplorer;
             foreach (var resource in this.resourceExplorer.GetResources("lg"))
             {
-<<<<<<< HEAD
-                LanguageGenerators[resource.Id] = new TemplateEngineLanguageGenerator(resource.ReadTextAsync().GetAwaiter().GetResult(), importResolver: ResourceResolver, name: resource.Id);
-=======
                 LanguageGenerators[resource.Id] = GetTemplateEngineLanguageGenerator(resource);
->>>>>>> 5bb2a182
             }
             this.resourceExplorer.Changed += ResourceExplorer_Changed;
         }
@@ -36,11 +32,7 @@
             // reload changed LG files
             foreach (var resource in resources.Where(r => Path.GetExtension(r.Id).ToLower() == ".lg"))
             {
-<<<<<<< HEAD
-                LanguageGenerators[resource.Id] = new TemplateEngineLanguageGenerator(resource.ReadTextAsync().GetAwaiter().GetResult(), importResolver: ResourceResolver, name: resource.Id);
-=======
                 LanguageGenerators[resource.Id] = GetTemplateEngineLanguageGenerator(resource);
->>>>>>> 5bb2a182
             }
         }
 
@@ -54,17 +46,6 @@
         /// </summary>
         public ConcurrentDictionary<string, ILanguageGenerator> LanguageGenerators { get; set; } = new ConcurrentDictionary<string, ILanguageGenerator>(StringComparer.OrdinalIgnoreCase);
 
-<<<<<<< HEAD
-        private (string, string) ResourceResolver(string source, string id)
-        {
-            var resourceName = Path.GetFileName(PathUtils.NormalizePath(id));
-            var res = resourceExplorer.GetResource(resourceName);
-
-            var content = res?.ReadTextAsync().GetAwaiter().GetResult();
-
-            return (content, resourceName);
-        }
-=======
 
         public static ImportResolverDelegate ResourceResolver(ResourceExplorer resourceExplorer) =>
             (string source, string id) =>
@@ -76,6 +57,5 @@
 
                 return (content, resourceName);
             };
->>>>>>> 5bb2a182
     }
 }