﻿// Copyright (c) Microsoft Corporation. All rights reserved.
// Licensed under the MIT License.

using System;
using System.Collections.Generic;
using System.Diagnostics;
using System.Linq;
using System.Runtime.CompilerServices;
using Newtonsoft.Json;
using Newtonsoft.Json.Linq;

namespace Microsoft.Bot.Schema
{
    /// <summary>
    /// An Activity is the basic communication type for the Bot Framework 3.0 protocol.
    /// </summary>
    /// <remarks>
    /// The Activity class contains all properties that individual, more specific activities
    /// could contain. It is a superset type.
    /// </remarks>
    [DebuggerDisplay("[{Type}] {Text ?? System.String.Empty}")]
    public partial class Activity :
        IActivity,
        IConversationUpdateActivity,
        IContactRelationUpdateActivity,
        IInstallationUpdateActivity,
        IMessageActivity,
        IMessageUpdateActivity,
        IMessageDeleteActivity,
        IMessageReactionActivity,
        ISuggestionActivity,
        ITypingActivity,
        IEndOfConversationActivity,
        IEventActivity,
        IInvokeActivity,
        ITraceActivity,
        IHandoffActivity,
        ICommandActivity,
        ICommandResultActivity
    {
        /// <summary>
        /// The HTTP <c>Content-Type</c> entity header that identifies an <see cref="Activity"/> media type resource.
        /// </summary>
        /// <remarks>In multi-part HTTP content, this header identifies the activity portion of the content.</remarks>
        public const string ContentType = "application/vnd.microsoft.activity";

        /// <summary>
        /// Gets or sets properties that are not otherwise defined by the <see cref="Activity"/> type but that
        /// might appear in the serialized REST JSON object.
        /// </summary>
        /// <value>The extended properties for the object.</value>
        /// <remarks>With this, properties not represented in the defined type are not dropped when
        /// the JSON object is deserialized, but are instead stored in this property. Such properties
        /// will be written to a JSON object when the instance is serialized.</remarks>
        [JsonExtensionData(ReadData = true, WriteData = true)]
#pragma warning disable CA2227 // Collection properties should be read only (we can't change this without breaking binary compat)
        public JObject Properties { get; set; } = new JObject();
#pragma warning restore CA2227 // Collection properties should be read only

        /// <summary>
        /// Creates an instance of the <see cref="Activity"/> class as an <see cref="IMessageActivity"/> object.
        /// </summary>
        /// <returns>The new message activity.</returns>
        public static IMessageActivity CreateMessageActivity()
        {
            return new Activity(ActivityTypes.Message)
            {
                Attachments = new List<Attachment>(),
                Entities = new List<Entity>(),
            };
        }

        /// <summary>
        /// Creates an instance of the <see cref="Activity"/> class as an <see cref="IContactRelationUpdateActivity"/> object.
        /// </summary>
        /// <returns>The new contact relation update activity.</returns>
        public static IContactRelationUpdateActivity CreateContactRelationUpdateActivity()
        {
            return new Activity(ActivityTypes.ContactRelationUpdate);
        }

        /// <summary>
        /// Creates an instance of the <see cref="Activity"/> class as an <see cref="IConversationUpdateActivity"/> object.
        /// </summary>
        /// <returns>The new conversation update activity.</returns>
        public static IConversationUpdateActivity CreateConversationUpdateActivity()
        {
            return new Activity(ActivityTypes.ConversationUpdate)
            {
                MembersAdded = new List<ChannelAccount>(),
                MembersRemoved = new List<ChannelAccount>(),
            };
        }

        /// <summary>
        /// Creates an instance of the <see cref="Activity"/> class as an <see cref="ITypingActivity"/> object.
        /// </summary>
        /// <returns>The new typing activity.</returns>
        public static ITypingActivity CreateTypingActivity()
        {
            return new Activity(ActivityTypes.Typing);
        }

        /// <summary>
        /// Creates an instance of the <see cref="Activity"/> class as an <see cref="IHandoffActivity"/> object.
        /// </summary>
        /// <returns>The new handoff activity.</returns>
        public static IHandoffActivity CreateHandoffActivity()
        {
            return new Activity(ActivityTypes.Handoff);
        }

        /// <summary>
        /// Creates an instance of the <see cref="Activity"/> class as an <see cref="IEndOfConversationActivity"/> object.
        /// </summary>
        /// <returns>The new end of conversation activity.</returns>
        public static IEndOfConversationActivity CreateEndOfConversationActivity()
        {
            return new Activity(ActivityTypes.EndOfConversation);
        }

        /// <summary>
        /// Creates an instance of the <see cref="Activity"/> class as an <see cref="IEventActivity"/> object.
        /// </summary>
        /// <returns>The new event activity.</returns>
        public static IEventActivity CreateEventActivity()
        {
            return new Activity(ActivityTypes.Event);
        }

        /// <summary>
        /// Creates an instance of the <see cref="Activity"/> class as an <see cref="IInvokeActivity"/> object.
        /// </summary>
        /// <returns>The new invoke activity.</returns>
        public static IInvokeActivity CreateInvokeActivity()
        {
            return new Activity(ActivityTypes.Invoke);
        }

        /// <summary>
        /// Creates an instance of the <see cref="Activity"/> class as an <see cref="ITraceActivity"/> object.
        /// </summary>
        /// <param name="name">The name of the trace operation to create.</param>
        /// <param name="valueType">Optional, identifier for the format of the <paramref name="value"/>.
        /// Default is the name of type of the <paramref name="value"/>.</param>
        /// <param name="value">Optional, the content for this trace operation.</param>
        /// <param name="label">Optional, a descriptive label for this trace operation.</param>
        /// <returns>The new trace activity.</returns>
        public static ITraceActivity CreateTraceActivity(string name, string valueType = null, object value = null, [CallerMemberName] string label = null)
        {
            return new Activity(ActivityTypes.Trace)
            {
                Name = name,
                Label = label,
                ValueType = valueType ?? value?.GetType().Name,
                Value = value,
            };
        }

        /// <summary>
        /// Creates a new message activity as a response to this activity.
        /// </summary>
        /// <param name="text">The text of the reply.</param>
        /// <param name="locale">The language code for the <paramref name="text"/>.</param>
        /// <returns>The new message activity.</returns>
        /// <remarks>The new activity sets up routing information based on this activity.</remarks>
        public Activity CreateReply(string text = null, string locale = null)
        {
            var reply = new Activity
            {
                Type = ActivityTypes.Message,
                Timestamp = DateTime.UtcNow,
                From = new ChannelAccount(id: this.Recipient?.Id, name: this.Recipient?.Name),
<<<<<<< HEAD
                Recipient = new ChannelAccount(id: this.From.Id, name: this.From.Name),
                ReplyToId = !string.Equals(this.Type, ActivityTypes.ConversationUpdate, StringComparison.OrdinalIgnoreCase) || (!string.Equals(this.ChannelId, "directline", StringComparison.OrdinalIgnoreCase) && !string.Equals(this.ChannelId, "webchat", StringComparison.OrdinalIgnoreCase)) ? this.Id : null,
=======
                Recipient = new ChannelAccount(id: this.From?.Id, name: this.From?.Name),
                ReplyToId = this.Id,
>>>>>>> 097ce8e9
                ServiceUrl = this.ServiceUrl,
                ChannelId = this.ChannelId,
                Conversation = new ConversationAccount(isGroup: this.Conversation.IsGroup, id: this.Conversation.Id, name: this.Conversation.Name),
                Text = text ?? string.Empty,
                Locale = locale ?? this.Locale,
                Attachments = new List<Attachment>(),
                Entities = new List<Entity>(),
            };
            return reply;
        }

        /// <summary>
        /// Creates a new trace activity based on this activity.
        /// </summary>
        /// <param name="name">The name of the trace operation to create.</param>
        /// <param name="value">Optional, the content for this trace operation.</param>
        /// <param name="valueType">Optional, identifier for the format of the <paramref name="value"/>.
        /// Default is the name of type of the <paramref name="value"/>.</param>
        /// <param name="label">Optional, a descriptive label for this trace operation.</param>
        /// <returns>The new trace activity.</returns>
        public ITraceActivity CreateTrace(string name, object value = null, string valueType = null, [CallerMemberName] string label = null)
        {
            var reply = new Activity
            {
                Type = ActivityTypes.Trace,
                Timestamp = DateTime.UtcNow,
                From = new ChannelAccount(id: this.Recipient?.Id, name: this.Recipient?.Name),
                Recipient = new ChannelAccount(id: this.From?.Id, name: this.From?.Name),
                ReplyToId = !string.Equals(this.Type, ActivityTypes.ConversationUpdate, StringComparison.OrdinalIgnoreCase) || (!string.Equals(this.ChannelId, "directline", StringComparison.OrdinalIgnoreCase) && !string.Equals(this.ChannelId, "webchat", StringComparison.OrdinalIgnoreCase)) ? this.Id : null,
                ServiceUrl = this.ServiceUrl,
                ChannelId = this.ChannelId,
                Conversation = this.Conversation,
                Name = name,
                Label = label,
                ValueType = valueType ?? value?.GetType().Name,
                Value = value,
            }.AsTraceActivity();
            return reply;
        }

        /// <summary>
        /// Returns this activity as an <see cref="IMessageActivity"/> object; or null, if this is not that type of activity.
        /// </summary>
        /// <returns>This activity as a message activity; or null.</returns>
        public IMessageActivity AsMessageActivity()
        {
            return IsActivity(ActivityTypes.Message) ? this : null;
        }

        /// <summary>
        /// Returns this activity as an <see cref="IContactRelationUpdateActivity"/> object; or null, if this is not that type of activity.
        /// </summary>
        /// <returns>This activity as a contact relation update activity; or null.</returns>
        public IContactRelationUpdateActivity AsContactRelationUpdateActivity()
        {
            return IsActivity(ActivityTypes.ContactRelationUpdate) ? this : null;
        }

        /// <summary>
        /// Returns this activity as an <see cref="IInstallationUpdateActivity"/> object; or null, if this is not that type of activity.
        /// </summary>
        /// <returns>This activity as an installation update activity; or null.</returns>
        public IInstallationUpdateActivity AsInstallationUpdateActivity()
        {
            return IsActivity(ActivityTypes.InstallationUpdate) ? this : null;
        }

        /// <summary>
        /// Returns this activity as an <see cref="IConversationUpdateActivity"/> object; or null, if this is not that type of activity.
        /// </summary>
        /// <returns>This activity as a conversation update activity; or null.</returns>
        public IConversationUpdateActivity AsConversationUpdateActivity()
        {
            return IsActivity(ActivityTypes.ConversationUpdate) ? this : null;
        }

        /// <summary>
        /// Returns this activity as an <see cref="ITypingActivity"/> object; or null, if this is not that type of activity.
        /// </summary>
        /// <returns>This activity as a typing activity; or null.</returns>
        public ITypingActivity AsTypingActivity()
        {
            return IsActivity(ActivityTypes.Typing) ? this : null;
        }

        /// <summary>
        /// Returns this activity as an <see cref="IEndOfConversationActivity"/> object; or null, if this is not that type of activity.
        /// </summary>
        /// <returns>This activity as an end of conversation activity; or null.</returns>
        public IEndOfConversationActivity AsEndOfConversationActivity()
        {
            return IsActivity(ActivityTypes.EndOfConversation) ? this : null;
        }

        /// <summary>
        /// Returns this activity as an <see cref="IEventActivity"/> object; or null, if this is not that type of activity.
        /// </summary>
        /// <returns>This activity as an event activity; or null.</returns>
        public IEventActivity AsEventActivity()
        {
            return IsActivity(ActivityTypes.Event) ? this : null;
        }

        /// <summary>
        /// Returns this activity as an <see cref="IInvokeActivity"/> object; or null, if this is not that type of activity.
        /// </summary>
        /// <returns>This activity as an invoke activity; or null.</returns>
        public IInvokeActivity AsInvokeActivity()
        {
            return IsActivity(ActivityTypes.Invoke) ? this : null;
        }

        /// <summary>
        /// Returns this activity as an <see cref="IMessageUpdateActivity"/> object; or null, if this is not that type of activity.
        /// </summary>
        /// <returns>This activity as a message update request; or null.</returns>
        public IMessageUpdateActivity AsMessageUpdateActivity()
        {
            return IsActivity(ActivityTypes.MessageUpdate) ? this : null;
        }

        /// <summary>
        /// Returns this activity as an <see cref="IMessageDeleteActivity"/> object; or null, if this is not that type of activity.
        /// </summary>
        /// <returns>This activity as a message delete request; or null.</returns>
        public IMessageDeleteActivity AsMessageDeleteActivity()
        {
            return IsActivity(ActivityTypes.MessageDelete) ? this : null;
        }

        /// <summary>
        /// Returns this activity as an <see cref="IMessageReactionActivity"/> object; or null, if this is not that type of activity.
        /// </summary>
        /// <returns>This activity as a message reaction activity; or null.</returns>
        public IMessageReactionActivity AsMessageReactionActivity()
        {
            return IsActivity(ActivityTypes.MessageReaction) ? this : null;
        }

        /// <summary>
        /// Returns this activity as an <see cref="ISuggestionActivity"/> object; or null, if this is not that type of activity.
        /// </summary>
        /// <returns>This activity as a suggestion activity; or null.</returns>
        public ISuggestionActivity AsSuggestionActivity()
        {
            return IsActivity(ActivityTypes.Suggestion) ? this : null;
        }

        /// <summary>
        /// Returns this activity as an <see cref="ITraceActivity"/> object; or null, if this is not that type of activity.
        /// </summary>
        /// <returns>This activity as a trace activity; or null.</returns>
        public ITraceActivity AsTraceActivity()
        {
            return IsActivity(ActivityTypes.Trace) ? this : null;
        }

        /// <summary>
        /// Returns this activity as an <see cref="IHandoffActivity"/> object; or null, if this is not that type of activity.
        /// </summary>
        /// <returns>This activity as a handoff activity; or null.</returns>
        public IHandoffActivity AsHandoffActivity()
        {
            return IsActivity(ActivityTypes.Handoff) ? this : null;
        }

        /// <summary>
        /// Returns this activity as an <see cref="ICommandActivity"/> object; or null, if this is not that type of activity.
        /// </summary>
        /// <returns>This activity as a command activity; or null.</returns>
        public ICommandActivity AsCommandActivity()
        {
            return IsActivity(ActivityTypes.Command) ? this : null;
        }

        /// <summary>
        /// Returns this activity as an <see cref="ICommandResultActivity"/> object; or null, if this is not that type of activity.
        /// </summary>
        /// <returns>This activity as a command result activity; or null.</returns>
        public ICommandResultActivity AsCommandResultActivity()
        {
            return IsActivity(ActivityTypes.CommandResult) ? this : null;
        }

        /// <summary>
        /// Indicates whether this activity has content.
        /// </summary>
        /// <returns>True, if this activity has any content to send; otherwise, false.</returns>
        /// <remarks>This method is defined on the <see cref="Activity"/> class, but is only intended
        /// for use with a message activity, where the activity <see cref="Activity.Type"/> is set to
        /// <see cref="ActivityTypes.Message"/>.</remarks>
        public bool HasContent()
        {
            if (!string.IsNullOrWhiteSpace(this.Text))
            {
                return true;
            }

            if (!string.IsNullOrWhiteSpace(this.Summary))
            {
                return true;
            }

            if (this.Attachments != null && this.Attachments.Any())
            {
                return true;
            }

            if (this.ChannelData != null)
            {
                return true;
            }

            return false;
        }

        /// <summary>
        /// Resolves the mentions from the entities of this activity.
        /// </summary>
        /// <returns>The array of mentions; or an empty array, if none are found.</returns>
        /// <remarks>This method is defined on the <see cref="Activity"/> class, but is only intended
        /// for use with a message activity, where the activity <see cref="Activity.Type"/> is set to
        /// <see cref="ActivityTypes.Message"/>.</remarks>
        /// <seealso cref="Entities"/>
        /// <seealso cref="Mention"/>
        public Mention[] GetMentions()
        {
            return this.Entities?.Where(entity => string.Compare(entity.Type, "mention", StringComparison.OrdinalIgnoreCase) == 0)
                .Select(e => e.Properties.ToObject<Mention>()).ToArray() ?? Array.Empty<Mention>();
        }

        /// <summary>
        /// Gets the channel data for this activity as a strongly-typed object.
        /// </summary>
        /// <typeparam name="TypeT">The type of the object to return.</typeparam>
        /// <returns>The strongly-typed object; or the type's default value, if the <see cref="ChannelData"/> is null.</returns>
        /// <seealso cref="ChannelData"/>
        /// <seealso cref="TryGetChannelData{TypeT}(out TypeT)"/>
#pragma warning disable CA1715 // Identifiers should have correct prefix (we can't change it without breaking binary compatibility)
        public TypeT GetChannelData<TypeT>()
#pragma warning restore CA1715 // Identifiers should have correct prefix
        {
            if (this.ChannelData == null)
            {
                return default(TypeT);
            }

            if (this.ChannelData.GetType() == typeof(TypeT))
            {
                return (TypeT)this.ChannelData;
            }

            return ((JObject)this.ChannelData).ToObject<TypeT>();
        }

        /// <summary>
        /// Gets the channel data for this activity as a strongly-typed object.
        /// A return value idicates whether the operation succeeded.
        /// </summary>
        /// <typeparam name="TypeT">The type of the object to return.</typeparam>
        /// <param name="instance">When this method returns, contains the strongly-typed object if the operation succeeded,
        /// or the type's default value if the operation failed.</param>
        /// <returns>
        /// <c>true</c> if the operation succeeded; otherwise, <c>false</c>.
        /// </returns>
        /// <seealso cref="ChannelData"/>
        /// <seealso cref="GetChannelData{TypeT}"/>
#pragma warning disable CA1715 // Identifiers should have correct prefix (we can't change it without breaking binary compatibility)
        public bool TryGetChannelData<TypeT>(out TypeT instance)
#pragma warning restore CA1715 // Identifiers should have correct prefix
        {
            instance = default(TypeT);

            try
            {
                if (this.ChannelData == null)
                {
                    return false;
                }

                instance = this.GetChannelData<TypeT>();
                return true;
            }
#pragma warning disable CA1031 // Do not catch general exception types (we just return false here if the conversion fails for any reason)
            catch
#pragma warning restore CA1031 // Do not catch general exception types
            {
                return false;
            }
        }

        /// <summary>
        /// Creates a <see cref="ConversationReference"/> based on this activity.
        /// </summary>
        /// <returns>A conversation reference for the conversation that contains this activity.</returns>
        public ConversationReference GetConversationReference()
        {
            var reference = new ConversationReference
            {
                ActivityId = !string.Equals(this.Type, ActivityTypes.ConversationUpdate, StringComparison.OrdinalIgnoreCase) || (!string.Equals(this.ChannelId, "directline", StringComparison.OrdinalIgnoreCase) && !string.Equals(this.ChannelId, "webchat", StringComparison.OrdinalIgnoreCase)) ? this.Id : null,
                User = this.From,
                Bot = this.Recipient,
                Conversation = this.Conversation,
                ChannelId = this.ChannelId,
                Locale = this.Locale,
                ServiceUrl = this.ServiceUrl,
            };

            return reference;
        }

        /// <summary>
        /// Create a ConversationReference based on this Activity's Conversation info and the ResourceResponse from sending an activity.
        /// </summary>
        /// <param name="reply">ResourceResponse returned from sendActivity.</param>
        /// <returns>A ConversationReference that can be stored and used later to delete or update the activity.</returns>
        public ConversationReference GetReplyConversationReference(ResourceResponse reply)
        {
            var reference = GetConversationReference();

            // Update the reference with the new outgoing Activity's id.
            reference.ActivityId = reply.Id;
            return reference;
        }

        /// <summary>
        /// Updates this activity with the delivery information from an existing <see cref="ConversationReference"/>.
        /// </summary>
        /// <param name="reference">The existing conversation reference.</param>
        /// <param name="isIncoming">Optional, <c>true</c> to treat the activity as an
        /// incoming activity, where the bot is the recipient; otherwise, <c>false</c>.
        /// Default is <c>false</c>, and the activity will show the bot as the sender.</param>
        /// <remarks>Call <see cref="GetConversationReference()"/> on an incoming
        /// activity to get a conversation reference that you can then use to update an
        /// outgoing activity with the correct delivery information.
        /// </remarks>
        /// <returns>This activy, updated with the delivery information.</returns>
        public Activity ApplyConversationReference(ConversationReference reference, bool isIncoming = false)
        {
            this.ChannelId = reference.ChannelId;
            this.ServiceUrl = reference.ServiceUrl;
            this.Conversation = reference.Conversation;
            this.Locale = reference.Locale ?? this.Locale;

            if (isIncoming)
            {
                this.From = reference.User;
                this.Recipient = reference.Bot;
                if (reference.ActivityId != null)
                {
                    this.Id = reference.ActivityId;
                }
            }
            else
            {// Outgoing
                this.From = reference.Bot;
                this.Recipient = reference.User;
                if (reference.ActivityId != null)
                {
                    this.ReplyToId = reference.ActivityId;
                }
            }

            return this;
        }

        /// <summary>
        /// Determine if the Activity was sent via an Http/Https connection or Streaming
        /// This can be determined by looking at the ServiceUrl property:
        /// (1) All channels that send messages via http/https are not streaming
        /// (2) Channels that send messages via streaming have a ServiceUrl that does not begin with http/https.
        /// </summary>
        /// <returns>True if the Activity originated from a streaming connection.</returns>
        public bool IsFromStreamingConnection()
        {
            var isHttp = ServiceUrl?.StartsWith("http", StringComparison.InvariantCultureIgnoreCase);
            return isHttp.HasValue ? !isHttp.Value : false;
        }

        /// <summary>
        /// Indicates whether this activity is of a specified activity type.
        /// </summary>
        /// <param name="activityType">The activity type to check for.</param>
        /// <returns><c>true</c> if this activity is of the specified activity type; otherwise, <c>false</c>.</returns>
        protected bool IsActivity(string activityType)
        {
            /*
             * NOTE: While it is possible to come up with a fancy looking "one-liner" to solve
             * this problem, this code is purposefully more verbose due to optimizations.
             *
             * This main goal of the optimizations was to make zero allocations because it is called
             * by all of the .AsXXXActivity methods which are used in a pattern heavily upstream to
             * "pseudo-cast" the activity based on its type.
             */

            var type = this.Type;

            // If there's no type set then we can't tell if it's the type they're looking for
            if (type == null)
            {
                return false;
            }

            // Check if the full type value starts with the type they're looking for
            var result = type.StartsWith(activityType, StringComparison.OrdinalIgnoreCase);

            // If the full type value starts with the type they're looking for, then we need to check a little further to check if it's definitely the right type
            if (result)
            {
                // If the lengths are equal, then it's the exact type they're looking for
                result = type.Length == activityType.Length;

                if (!result)
                {
                    // Finally, if the type is longer than the type they're looking for then we need to check if there's a / separator right after the type they're looking for
                    result = type.Length > activityType.Length
                                    &&
                            type[activityType.Length] == '/';
                }
            }

            return result;
        }
    }
}<|MERGE_RESOLUTION|>--- conflicted
+++ resolved
@@ -171,13 +171,8 @@
                 Type = ActivityTypes.Message,
                 Timestamp = DateTime.UtcNow,
                 From = new ChannelAccount(id: this.Recipient?.Id, name: this.Recipient?.Name),
-<<<<<<< HEAD
-                Recipient = new ChannelAccount(id: this.From.Id, name: this.From.Name),
+                Recipient = new ChannelAccount(id: this.From?.Id, name: this.From?.Name),
                 ReplyToId = !string.Equals(this.Type, ActivityTypes.ConversationUpdate, StringComparison.OrdinalIgnoreCase) || (!string.Equals(this.ChannelId, "directline", StringComparison.OrdinalIgnoreCase) && !string.Equals(this.ChannelId, "webchat", StringComparison.OrdinalIgnoreCase)) ? this.Id : null,
-=======
-                Recipient = new ChannelAccount(id: this.From?.Id, name: this.From?.Name),
-                ReplyToId = this.Id,
->>>>>>> 097ce8e9
                 ServiceUrl = this.ServiceUrl,
                 ChannelId = this.ChannelId,
                 Conversation = new ConversationAccount(isGroup: this.Conversation.IsGroup, id: this.Conversation.Id, name: this.Conversation.Name),
