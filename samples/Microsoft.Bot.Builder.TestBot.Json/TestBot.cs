--- conflicted
+++ resolved
@@ -12,12 +12,10 @@
 using Microsoft.Bot.Builder.Dialogs.Declarative;
 using Microsoft.Bot.Builder.Dialogs.Declarative.Resources;
 using Microsoft.Bot.Schema;
-<<<<<<< HEAD
 using Microsoft.Extensions.Configuration;
 using Microsoft.Recognizers.Text;
 using Newtonsoft.Json;
-=======
->>>>>>> 8a5718e7
+
 
 namespace Microsoft.Bot.Builder.TestBot.Json
 {
@@ -54,11 +52,7 @@
         
         private void LoadRootDialog()
         {
-<<<<<<< HEAD
-
-=======
             System.Diagnostics.Trace.TraceInformation("Loading resources...");
->>>>>>> 8a5718e7
             var rootFile = resourceExplorer.GetResource(@"ToDoBot.main.dialog");
             //var rootFile = resourceExplorer.GetResource("ToDoLuisBot.main.dialog");
             //var rootFile = resourceExplorer.GetResource("NoMatchRule.main.dialog");
