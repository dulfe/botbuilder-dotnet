--- conflicted
+++ resolved
@@ -51,20 +51,7 @@
 
         private void LoadRootDialog()
         {
-<<<<<<< HEAD
-            rootDialog = DeclarativeTypeLoader.Load<IDialog>(File.ReadAllText(@"Samples\EmailBot\EmailBot.main.dialog"), resourceProvider);
-            //rootDialog = DeclarativeTypeLoader.Load<IDialog>(File.ReadAllText(@"Samples\Planning - ToDoBot\ToDoBot.main.dialog"), resourceProvider);
-            //rootDialog = DeclarativeTypeLoader.Load<IDialog>(File.ReadAllText(@"Samples\Planning - ToDoLuisBot\ToDoLuisBot.main.dialog"), resourceProvider);
-            //rootDialog = DeclarativeTypeLoader.Load<IDialog>(File.ReadAllText(@"Samples\RootDialog\RootDialog.main.dialog"), resourceProvider);
-            //rootDialog = DeclarativeTypeLoader.Load<IDialog>(File.ReadAllText(@"Samples\Planning 1 - DefaultRule\DefaultRule.main.dialog"), resourceProvider);
-            //rootDialog = DeclarativeTypeLoader.Load<IDialog>(File.ReadAllText(@"Samples\Planning 2 - WaitForInput\WaitForInput.main.dialog"), resourceProvider);
-            //rootDialog = DeclarativeTypeLoader.Load<IDialog>(File.ReadAllText(@"Samples\Planning 3 - IfProperty\IfProperty.main.dialog"), resourceProvider);
-            //rootDialog = DeclarativeTypeLoader.Load<IDialog>(File.ReadAllText(@"Samples\Planning 4 - TextPrompt\TextPrompt.main.dialog"), resourceProvider);
-            //rootDialog = DeclarativeTypeLoader.Load<IDialog>(File.ReadAllText(@"Samples\Planning 5 - WelcomeRule\WelcomeRule.main.dialog"), resourceProvider);
-            //rootDialog = DeclarativeTypeLoader.Load<IDialog>(File.ReadAllText(@"Samples\Planning 6 - DoSteps\DoSteps.main.dialog"), resourceProvider);
-            //rootDialog = DeclarativeTypeLoader.Load<IDialog>(File.ReadAllText(@"Samples\Planning 7 - CallDialog\CallDialog.main.dialog"), resourceProvider);
-            //rootDialog = DeclarativeTypeLoader.Load<IDialog>(File.ReadAllText(@"Samples\Planning 8 - ExternalLanguage\ExternalLanguage.main.dialog"), resourceProvider);
-=======
+
             var rootFile = resourceExplorer.GetResource(@"ToDoBot.main.dialog");
             //var rootFile = resourceExplorer.GetResource("ToDoLuisBot.main.dialog");
             //var rootFile = resourceExplorer.GetResource("DefaultRule.main.dialog");
@@ -77,7 +64,6 @@
             //var rootFile = resourceExplorer.GetResource("ExternalLanguage.main.dialog");
 
             rootDialog = DeclarativeTypeLoader.Load<IDialog>(rootFile.FullName, resourceExplorer, registry);
->>>>>>> 5410d35f
             _dialogs = new DialogSet(accessors.ConversationDialogState);
             _dialogs.Add(rootDialog);
         }
