--- conflicted
+++ resolved
@@ -61,17 +61,13 @@
                 platform_message.message.text = message.text;
             }
 
-<<<<<<< HEAD
             if (message.attachment) {
                 platform_message.message.attachment = message.attachment;
             }
-=======
-            var facebook_message = {
-                recipient: {},
-                message: message.sender_action ? undefined : {},
-                tag: message.tag
-            };
->>>>>>> fac122b6
+
+            if (message.tag) {
+                platform_message.message.tag = message.tag;
+            }
 
             if (message.sticker_id) {
                 platform_message.message.sticker_id = message.sticker_id;
@@ -272,31 +268,7 @@
 
     facebook_botkit.handleWebhookPayload = function(req, res, bot) {
 
-<<<<<<< HEAD
         var payload = req.body;
-=======
-        var obj = req.body;
-        if (obj.entry) {
-            for (var e = 0; e < obj.entry.length; e++) {
-                for (var m = 0; m < obj.entry[e].messaging.length; m++) {
-                    var facebook_message = obj.entry[e].messaging[m];
-                    if (facebook_message.message) {
-                        var message = {
-                            text: facebook_message.message.text,
-                            user: facebook_message.sender.id,
-                            channel: facebook_message.sender.id,
-                            page: facebook_message.recipient.id,
-                            timestamp: facebook_message.timestamp,
-                            seq: facebook_message.message.seq,
-                            is_echo: facebook_message.message.is_echo,
-                            mid: facebook_message.message.mid,
-                            sticker_id: facebook_message.message.sticker_id,
-                            attachments: facebook_message.message.attachments,
-                            quick_reply: facebook_message.message.quick_reply,
-                            nlp: facebook_message.message.nlp,
-                            type: 'user_message',
-                        };
->>>>>>> fac122b6
 
         // facebook may send more than 1 message payload at a time
         // we split these up into multiple message objects for ingestion
@@ -340,6 +312,7 @@
             message.sticker_id = message.message.sticker_id;
             message.attachments = message.message.attachments;
             message.quick_reply = message.message.quick_reply;
+            message.nlp = message.message.nlp;
         }
 
         next();
