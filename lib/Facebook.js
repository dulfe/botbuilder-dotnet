--- conflicted
+++ resolved
@@ -230,42 +230,6 @@
             facebook_botkit.handleWebhookPayload(req, res, bot);
         });
 
-<<<<<<< HEAD
-            facebook_botkit.debug('GOT A MESSAGE HOOK');
-            var obj = req.body;
-            if (obj.entry) {
-                for (var e = 0; e < obj.entry.length; e++) {
-                    for (var m = 0; m < obj.entry[e].messaging.length; m++) {
-                        var facebook_message = obj.entry[e].messaging[m];
-                        if (facebook_message.message) {
-                            var message = {
-                                text: facebook_message.message.text,
-                                user: facebook_message.sender.id,
-                                channel: facebook_message.sender.id,
-                                timestamp: facebook_message.timestamp,
-                                seq: facebook_message.message.seq,
-                                is_echo: facebook_message.message.is_echo,
-                                mid: facebook_message.message.mid,
-                                sticker_id: facebook_message.message.sticker_id,
-                                attachments: facebook_message.message.attachments,
-                                quick_reply: facebook_message.message.quick_reply,
-                                type: 'user_message',
-                            };
-
-                            facebook_botkit.receiveMessage(bot, message);
-                        } else if (facebook_message.postback) {
-                            // trigger BOTH a facebook_postback event
-                            // and a normal message received event.
-                            // this allows developers to receive postbacks as part of a conversation.
-                            var message = {
-                                text: facebook_message.postback.payload,
-                                payload: facebook_message.postback.payload,
-                                user: facebook_message.sender.id,
-                                channel: facebook_message.sender.id,
-                                timestamp: facebook_message.timestamp,
-                                referral: facebook_message.postback.referral,
-                            };
-=======
         webserver.get('/facebook/receive', function(req, res) {
             if (req.query['hub.mode'] == 'subscribe') {
                 if (req.query['hub.verify_token'] == configuration.verify_token) {
@@ -279,22 +243,10 @@
         if (cb) {
             cb();
         }
->>>>>>> e421e6ec
 
         return facebook_botkit;
     };
 
-<<<<<<< HEAD
-                            if (facebook_botkit.config.receive_via_postback) {
-                                var message = {
-                                    text: facebook_message.postback.payload,
-                                    user: facebook_message.sender.id,
-                                    channel: facebook_message.sender.id,
-                                    timestamp: facebook_message.timestamp,
-                                    referral: facebook_message.postback.referral,
-                                    type: 'facebook_postback',
-                                };
-=======
     facebook_botkit.handleWebhookPayload = function(req, res, bot) {
 
         var obj = req.body;
@@ -316,7 +268,6 @@
                             quick_reply: facebook_message.message.quick_reply,
                             type: 'user_message',
                         };
->>>>>>> e421e6ec
 
                         facebook_botkit.receiveMessage(bot, message);
                     } else if (facebook_message.postback) {
@@ -330,6 +281,7 @@
                             user: facebook_message.sender.id,
                             channel: facebook_message.sender.id,
                             timestamp: facebook_message.timestamp,
+                            referral: facebook_message.postback.referral,
                         };
 
                         facebook_botkit.trigger('facebook_postback', [bot, message]);
@@ -341,6 +293,7 @@
                                 channel: facebook_message.sender.id,
                                 timestamp: facebook_message.timestamp,
                                 type: 'facebook_postback',
+                                referral: facebook_message.postback.referral,
                             };
 
                             facebook_botkit.receiveMessage(bot, message);
