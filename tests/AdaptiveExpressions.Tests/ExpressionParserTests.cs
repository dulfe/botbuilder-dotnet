--- conflicted
+++ resolved
@@ -1056,11 +1056,7 @@
                 if (expectedRefs != null)
                 {
                     var actualRefs = parsed.References();
-<<<<<<< HEAD
                     Assert.IsTrue(expectedRefs.SetEquals(actualRefs), $"References do not match, expected: {string.Join(',', expectedRefs)} actual: {string.Join(',', actualRefs)}");
-=======
-                    Assert.True(expectedRefs.SetEquals(actualRefs));
->>>>>>> a6a1e926
                 }
 
                 // ToString re-parse
