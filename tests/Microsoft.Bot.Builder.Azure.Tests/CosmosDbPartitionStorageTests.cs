﻿// Copyright (c) Microsoft Corporation. All rights reserved.
// Licensed under the MIT License.
#pragma warning disable CS1998 // Async method lacks 'await' operators and will run synchronously

using System;
using System.Collections.Generic;
using System.Threading.Tasks;
using Microsoft.Azure.Cosmos;
using Microsoft.Bot.Builder.Adapters;
using Microsoft.Bot.Builder.Dialogs;
using Microsoft.Bot.Builder.Tests;
using Microsoft.Bot.Schema;
using Newtonsoft.Json.Linq;
using Xunit;

namespace Microsoft.Bot.Builder.Azure.Tests
{
    [Trait("TestCategory", "Storage")]
    [Trait("TestCategory", "Storage - CosmosDB Partitioned")]
    public class CosmosDbPartitionStorageTests : StorageBaseTests, IAsyncLifetime, IClassFixture<CosmosDbPartitionStorageFixture>
    {
        // Endpoint and Authkey for the CosmosDB Emulator running locally
        private const string CosmosServiceEndpoint = "https://localhost:8081";
        private const string CosmosAuthKey = "C2y6yDjf5/R+ob0N8A7Cgv30VRDJIWEHLM+4QDU5DE2nQ9nDuVTqobD4b8mGGyPMbIZnqyMsEcaGQy67XIw/Jw==";
        private const string CosmosDatabaseName = "test-CosmosDbPartitionStorageTests";
        private const string CosmosCollectionName = "bot-storage";
        private IStorage _storage;

        public CosmosDbPartitionStorageTests()
        {
            _storage = new CosmosDbPartitionedStorage(
                new CosmosDbPartitionedStorageOptions
                {
                    AuthKey = CosmosAuthKey,
                    ContainerId = CosmosCollectionName,
                    CosmosDbEndpoint = CosmosServiceEndpoint,
                    DatabaseId = CosmosDatabaseName,
                });
        }

        public Task InitializeAsync()
        {
            return Task.CompletedTask;
        }

        public async Task DisposeAsync()
        {
            _storage = null;
        }

        [Fact]
        public void Constructor_Should_Throw_On_InvalidOptions()
        {
            // No Options. Should throw.
            Assert.Throws<ArgumentNullException>(() => new CosmosDbPartitionedStorage(null));

            // No Endpoint. Should throw.
            Assert.Throws<ArgumentException>(() => new CosmosDbPartitionedStorage(new CosmosDbPartitionedStorageOptions()
            {
                AuthKey = "test",
                ContainerId = "testId",
                DatabaseId = "testDb",
                CosmosDbEndpoint = null,
            }));

            // No Auth Key. Should throw.
            Assert.Throws<ArgumentException>(() => new CosmosDbPartitionedStorage(new CosmosDbPartitionedStorageOptions()
            {
                AuthKey = null,
                ContainerId = "testId",
                DatabaseId = "testDb",
                CosmosDbEndpoint = "testEndpoint",
            }));

            // No Database Id. Should throw.
            Assert.Throws<ArgumentException>(() => new CosmosDbPartitionedStorage(new CosmosDbPartitionedStorageOptions()
            {
                AuthKey = "testAuthKey",
                ContainerId = "testId",
                DatabaseId = null,
                CosmosDbEndpoint = "testEndpoint",
            }));

            // No Container Id. Should throw.
            Assert.Throws<ArgumentException>(() => new CosmosDbPartitionedStorage(new CosmosDbPartitionedStorageOptions()
            {
                AuthKey = "testAuthKey",
                ContainerId = null,
                DatabaseId = "testDb",
                CosmosDbEndpoint = "testEndpoint",
            }));

            // Invalid Row Key characters in KeySuffix
            Assert.Throws<ArgumentException>(() => new CosmosDbPartitionedStorage(new CosmosDbPartitionedStorageOptions()
            {
                AuthKey = "testAuthKey",
                ContainerId = "testId",
                DatabaseId = "testDb",
                CosmosDbEndpoint = "testEndpoint",
                KeySuffix = "?#*test",
                CompatibilityMode = false
            }));

            Assert.Throws<ArgumentException>(() => new CosmosDbPartitionedStorage(new CosmosDbPartitionedStorageOptions()
            {
                AuthKey = "testAuthKey",
                ContainerId = "testId",
                DatabaseId = "testDb",
                CosmosDbEndpoint = "testEndpoint",
                KeySuffix = "thisisatest",
                CompatibilityMode = true
            }));
        }

        // NOTE: THESE TESTS REQUIRE THAT THE COSMOS DB EMULATOR IS INSTALLED AND STARTED !!!!!!!!!!!!!!!!!
        [IgnoreOnNoEmulatorFact]
        public async Task CreateObjectCosmosDBPartitionTest()
        {
            await CreateObjectTest(_storage);
        }

        // NOTE: THESE TESTS REQUIRE THAT THE COSMOS DB EMULATOR IS INSTALLED AND STARTED !!!!!!!!!!!!!!!!!
        [IgnoreOnNoEmulatorFact]
        public async Task ReadUnknownCosmosDBPartitionTest()
        {
            await ReadUnknownTest(_storage);
        }

        // NOTE: THESE TESTS REQUIRE THAT THE COSMOS DB EMULATOR IS INSTALLED AND STARTED !!!!!!!!!!!!!!!!!
        [IgnoreOnNoEmulatorFact]
        public async Task UpdateObjectCosmosDBPartitionTest()
        {
            await UpdateObjectTest<CosmosException>(_storage);
        }

        // NOTE: THESE TESTS REQUIRE THAT THE COSMOS DB EMULATOR IS INSTALLED AND STARTED !!!!!!!!!!!!!!!!!
        [IgnoreOnNoEmulatorFact]
        public async Task DeleteObjectCosmosDBPartitionTest()
        {
            await DeleteObjectTest(_storage);
        }

        // NOTE: THESE TESTS REQUIRE THAT THE COSMOS DB EMULATOR IS INSTALLED AND STARTED !!!!!!!!!!!!!!!!!
        [IgnoreOnNoEmulatorFact]
        public async Task DeleteUnknownObjectCosmosDBPartitionTest()
        {
            await _storage.DeleteAsync(new[] { "unknown_delete" });
        }

        // NOTE: THESE TESTS REQUIRE THAT THE COSMOS DB EMULATOR IS INSTALLED AND STARTED !!!!!!!!!!!!!!!!!
        [IgnoreOnNoEmulatorFact]
        public async Task HandleCrazyKeysCosmosDBPartition()
        {
            await HandleCrazyKeys(_storage);
        }

        // NOTE: THESE TESTS REQUIRE THAT THE COSMOS DB EMULATOR IS INSTALLED AND STARTED !!!!!!!!!!!!!!!!!
        [IgnoreOnNoEmulatorFact]
        public async Task ReadingEmptyKeysReturnsEmptyDictionary()
        {
            var state = await _storage.ReadAsync(new string[] { });
            Assert.IsType<Dictionary<string, object>>(state);
            Assert.Equal(0, state.Count);
        }

        // NOTE: THESE TESTS REQUIRE THAT THE COSMOS DB EMULATOR IS INSTALLED AND STARTED !!!!!!!!!!!!!!!!!
        [IgnoreOnNoEmulatorFact]
        public async Task ReadingNullKeysThrowException()
        {
            await Assert.ThrowsAsync<ArgumentNullException>(async () => await _storage.ReadAsync(null));
        }

        // NOTE: THESE TESTS REQUIRE THAT THE COSMOS DB EMULATOR IS INSTALLED AND STARTED !!!!!!!!!!!!!!!!!
        [IgnoreOnNoEmulatorFact]
        public async Task WritingNullStoreItemsThrowException()
        {
            await Assert.ThrowsAsync<ArgumentNullException>(async () => await _storage.WriteAsync(null));
        }

        // NOTE: THESE TESTS REQUIRE THAT THE COSMOS DB EMULATOR IS INSTALLED AND STARTED !!!!!!!!!!!!!!!!!
        [IgnoreOnNoEmulatorFact]
        public async Task WritingNoStoreItemsDoesntThrow()
        {
            var changes = new Dictionary<string, object>();
            await _storage.WriteAsync(changes);
        }

        // NOTE: THESE TESTS REQUIRE THAT THE COSMOS DB EMULATOR IS INSTALLED AND STARTED !!!!!!!!!!!!!!!!!
        // For issue https://github.com/Microsoft/botbuilder-dotnet/issues/871
        // See the linked issue for details. This issue was happening when using the CosmosDB
        // data store for state. The stepIndex, which was an object being cast to an Int64
        // after deserialization, was throwing an exception for not being Int32 datatype.
        // This test checks to make sure that this error is no longer thrown.
        //
        // The problem was reintroduced when the prompt retry count feature was implemented:
        // https://github.com/microsoft/botbuilder-dotnet/issues/1859
        // The waterfall in this test has been modified to include a prompt.
        [IgnoreOnNoEmulatorFact]
        public async Task WaterfallCosmos()
        {
            var convoState = new ConversationState(_storage);

            var adapter = new TestAdapter(TestAdapter.CreateConversation("waterfallTest"))
                .Use(new AutoSaveStateMiddleware(convoState));

            var dialogState = convoState.CreateProperty<DialogState>("dialogStateForWaterfallTest");
            var dialogs = new DialogSet(dialogState);

            dialogs.Add(new TextPrompt(nameof(TextPrompt), async (promptContext, cancellationToken) =>
            {
                var result = promptContext.Recognized.Value;
                if (result.Length > 3)
                {
                    var succeededMessage = MessageFactory.Text($"You got it at the {promptContext.AttemptCount}th try!");
                    await promptContext.Context.SendActivityAsync(succeededMessage, cancellationToken);
                    return true;
                }

                var reply = MessageFactory.Text($"Please send a name that is longer than 3 characters. {promptContext.AttemptCount}");
                await promptContext.Context.SendActivityAsync(reply, cancellationToken);

                return false;
            }));

            var steps = new WaterfallStep[]
                {
                    async (stepContext, ct) =>
                    {
                        Assert.Equal(typeof(int), stepContext.ActiveDialog.State["stepIndex"].GetType());
                        await stepContext.Context.SendActivityAsync("step1");
                        return Dialog.EndOfTurn;
                    },
                    async (stepContext, ct) =>
                    {
                        Assert.Equal(typeof(int), stepContext.ActiveDialog.State["stepIndex"].GetType());
                        return await stepContext.PromptAsync(nameof(TextPrompt), new PromptOptions { Prompt = MessageFactory.Text("Please type your name.") }, ct);
                    },
                    async (stepContext, ct) =>
                    {
                        Assert.Equal(typeof(int), stepContext.ActiveDialog.State["stepIndex"].GetType());
                        await stepContext.Context.SendActivityAsync("step3");
                        return Dialog.EndOfTurn;
                    },
                };

            dialogs.Add(new WaterfallDialog(nameof(WaterfallDialog), steps));

            await new TestFlow(adapter, async (turnContext, cancellationToken) =>
            {
                if (turnContext.Activity.Text == "reset")
<<<<<<< HEAD
                {
                    await dialogState.DeleteAsync(turnContext);
                }
                else
                {
=======
                {
                    await dialogState.DeleteAsync(turnContext);
                }
                else
                {
>>>>>>> 82c9228e
                    var dc = await dialogs.CreateContextAsync(turnContext);

                    await dc.ContinueDialogAsync();

                    if (!turnContext.Responded)
                    {
                        await dc.BeginDialogAsync(nameof(WaterfallDialog));
                    }
                }
            })
                .Send("reset")
                .Send("hello")
                .AssertReply("step1")
                .Send("hello")
                .AssertReply("Please type your name.")
                .Send("hi")
                .AssertReply("Please send a name that is longer than 3 characters. 1")
                .Send("hi")
                .AssertReply("Please send a name that is longer than 3 characters. 2")
                .Send("hi")
                .AssertReply("Please send a name that is longer than 3 characters. 3")
                .Send("Kyle")
                .AssertReply("You got it at the 4th try!")
                .AssertReply("step3")
                .StartTestAsync();
        }

        // NOTE: THESE TESTS REQUIRE THAT THE COSMOS DB EMULATOR IS INSTALLED AND STARTED !!!!!!!!!!!!!!!!!
        [IgnoreOnNoEmulatorFact]
        public async Task Should_Be_Aware_Of_Nesting_Limit()
        {
            async Task TestNestAsync(int depth)
            {
                // This creates nested data with both objects and arrays
                static JToken CreateNestedData(int count, bool isArray = false)
                    => count > 0
                        ? (isArray
                            ? new JArray { CreateNestedData(count - 1, false) } as JToken
                            : new JObject { new JProperty("data", CreateNestedData(count - 1, true)) })
                        : null;

                var changes = new Dictionary<string, object>
                {
                    { "CONTEXTKEY", CreateNestedData(depth) },
                };

                await _storage.WriteAsync(changes);
            }

            // Should not throw
            await TestNestAsync(127);

            try
            {
                // Should either not throw or throw a special exception
                await TestNestAsync(128);
            }
            catch (InvalidOperationException ex)
            {
                // If the nesting limit is changed on the Cosmos side
                // then this assertion won't be reached, which is okay
                Assert.Contains("recursion", ex.Message);
            }
        }

        // NOTE: THESE TESTS REQUIRE THAT THE COSMOS DB EMULATOR IS INSTALLED AND STARTED !!!!!!!!!!!!!!!!!
        [IgnoreOnNoEmulatorFact]
        public async Task Should_Be_Aware_Of_Nesting_Limit_With_Dialogs()
        {
            async Task TestDialogNestAsync(int dialogDepth)
            {
                Dialog CreateNestedDialog(int depth) => new ComponentDialog(nameof(ComponentDialog))
                    .AddDialog(depth > 0
                        ? CreateNestedDialog(depth - 1)
                        : new WaterfallDialog(
                            nameof(WaterfallDialog),
                            new List<WaterfallStep>
                            {
                                async (stepContext, ct) => Dialog.EndOfTurn
                            }));

                var dialog = CreateNestedDialog(dialogDepth);

                var convoState = new ConversationState(_storage);

                var adapter = new TestAdapter(TestAdapter.CreateConversation("nestingTest"))
                    .Use(new AutoSaveStateMiddleware(convoState));

                var dialogState = convoState.CreateProperty<DialogState>("dialogStateForNestingTest");

                await new TestFlow(adapter, async (turnContext, cancellationToken) =>
                {
                    if (turnContext.Activity.Text == "reset")
                    {
                        await dialogState.DeleteAsync(turnContext);
                    }
                    else
                    {
                        await dialog.RunAsync(turnContext, dialogState, cancellationToken);
                    }
                })
                    .Send("reset")
                    .Send("hello")
                    .StartTestAsync();
            }

            // Should not throw
            await TestDialogNestAsync(23);

            try
            {
                // Should either not throw or throw a special exception
                await TestDialogNestAsync(24);
            }
            catch (InvalidOperationException ex)
            {
                // If the nesting limit is changed on the Cosmos side
                // then this assertion won't be reached, which is okay
                Assert.Contains("dialogs", ex.Message);
            }
        }
    }
}<|MERGE_RESOLUTION|>--- conflicted
+++ resolved
@@ -248,19 +248,11 @@
             await new TestFlow(adapter, async (turnContext, cancellationToken) =>
             {
                 if (turnContext.Activity.Text == "reset")
-<<<<<<< HEAD
                 {
                     await dialogState.DeleteAsync(turnContext);
                 }
                 else
                 {
-=======
-                {
-                    await dialogState.DeleteAsync(turnContext);
-                }
-                else
-                {
->>>>>>> 82c9228e
                     var dc = await dialogs.CreateContextAsync(turnContext);
 
                     await dc.ContinueDialogAsync();
