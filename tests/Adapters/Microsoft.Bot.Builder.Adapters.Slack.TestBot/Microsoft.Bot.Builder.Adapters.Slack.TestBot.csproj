--- conflicted
+++ resolved
@@ -1,13 +1,9 @@
 ﻿<Project Sdk="Microsoft.NET.Sdk.Web">
 
   <PropertyGroup>
-<<<<<<< HEAD
     <TargetFrameworks>netcoreapp2.1;netcoreapp3.0</TargetFrameworks>
-=======
-    <TargetFramework>netcoreapp2.1</TargetFramework>
     <!-- The SlackAPI package isn't signed, so supress the warning. There seems to not be a way to supress this for ONLY SlackAPI. -->
     <NoWarn>$(NoWarn),CS8002</NoWarn>
->>>>>>> 1bb174c6
   </PropertyGroup>
 
   <ItemGroup>
