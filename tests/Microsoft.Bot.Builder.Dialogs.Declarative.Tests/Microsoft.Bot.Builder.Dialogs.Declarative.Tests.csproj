﻿<Project Sdk="Microsoft.NET.Sdk">

  <PropertyGroup>
    <TargetFramework>netcoreapp2.0</TargetFramework>

    <IsPackable>false</IsPackable>
  </PropertyGroup>

  <ItemGroup>
<<<<<<< HEAD
    <None Remove="en-us.lg" />
  </ItemGroup>

  <ItemGroup>
    <Content Include="en-us.lg">
      <CopyToOutputDirectory>Always</CopyToOutputDirectory>
    </Content>
  </ItemGroup>

  <ItemGroup>
    <PackageReference Include="Microsoft.NET.Test.Sdk" Version="15.8.0" />
=======
    <PackageReference Include="Microsoft.NET.Test.Sdk" Version="15.9.0" />
>>>>>>> a6769d2e
    <PackageReference Include="MSTest.TestAdapter" Version="1.3.2" />
    <PackageReference Include="MSTest.TestFramework" Version="1.3.2" />
  </ItemGroup>

  <ItemGroup>
    <ProjectReference Include="..\..\libraries\Microsoft.Bot.Builder.AI.LanguageGeneration\Microsoft.Bot.Builder.AI.LanguageGeneration.csproj" />
    <ProjectReference Include="..\..\libraries\Microsoft.Bot.Builder.Dialogs.Composition\Microsoft.Bot.Builder.Dialogs.Composition.csproj" />
    <ProjectReference Include="..\..\libraries\Microsoft.Bot.Builder.Dialogs.Declarative\Microsoft.Bot.Builder.Dialogs.Declarative.csproj" />
  </ItemGroup>

  <ItemGroup>
    <None Update="TestFlows\Planning 1 - Fallback\main.dialog">
      <CopyToOutputDirectory>Always</CopyToOutputDirectory>
    </None>
    <None Update="TestFlows\Planning 2 - WaitForInput\main.dialog">
      <CopyToOutputDirectory>Always</CopyToOutputDirectory>
    </None>
    <None Update="TestFlows\Planning 3 - IfProperty\main.dialog">
      <CopyToOutputDirectory>Always</CopyToOutputDirectory>
    </None>
    <None Update="TestFlows\Planning 4 - TextPrompt\main.dialog">
      <CopyToOutputDirectory>Always</CopyToOutputDirectory>
    </None>
    <None Update="TestFlows\Planning 5 - WelcomeRule\main.dialog">
      <CopyToOutputDirectory>Always</CopyToOutputDirectory>
    </None>
    <None Update="TestFlows\Planning 6 - DoSteps\main.dialog">
      <CopyToOutputDirectory>Always</CopyToOutputDirectory>
    </None>
    <None Update="TestFlows\Planning 7 - CallDialog\FortuneTellerDialog.dialog">
      <CopyToOutputDirectory>Always</CopyToOutputDirectory>
    </None>
    <None Update="TestFlows\Planning 7 - CallDialog\main.dialog">
      <CopyToOutputDirectory>Always</CopyToOutputDirectory>
    </None>
    <None Update="TestFlows\Planning 7 - CallDialog\TellJokeDialog.dialog">
      <CopyToOutputDirectory>Always</CopyToOutputDirectory>
    </None>
    <None Update="TestFlows\Planning 8 - ExternalLanguage\FortuneTellerDialog.dialog">
      <CopyToOutputDirectory>Always</CopyToOutputDirectory>
    </None>
    <None Update="TestFlows\Planning 8 - ExternalLanguage\Greeting.dialog">
      <CopyToOutputDirectory>Always</CopyToOutputDirectory>
    </None>
    <None Update="TestFlows\Planning 8 - ExternalLanguage\main.dialog">
      <CopyToOutputDirectory>Always</CopyToOutputDirectory>
    </None>
    <None Update="TestFlows\Planning 8 - ExternalLanguage\main.lg">
      <CopyToOutputDirectory>Always</CopyToOutputDirectory>
    </None>
    <None Update="TestFlows\Planning 8 - ExternalLanguage\TellJokeDialog.dialog">
      <CopyToOutputDirectory>Always</CopyToOutputDirectory>
    </None>
    <None Update="TestFlows\Samples\Planning 1 - Fallback\main.dialog">
      <CopyToOutputDirectory>Always</CopyToOutputDirectory>
    </None>
    <None Update="TestFlows\Samples\Planning 2 - WaitForInput\main.dialog">
      <CopyToOutputDirectory>Always</CopyToOutputDirectory>
    </None>
    <None Update="TestFlows\Samples\Planning 3 - IfProperty\main.dialog">
      <CopyToOutputDirectory>Always</CopyToOutputDirectory>
    </None>
    <None Update="TestFlows\Samples\Planning 4 - TextPrompt\main.dialog">
      <CopyToOutputDirectory>Always</CopyToOutputDirectory>
    </None>
    <None Update="TestFlows\Samples\Planning 5 - WelcomeRule\main.dialog">
      <CopyToOutputDirectory>Always</CopyToOutputDirectory>
    </None>
    <None Update="TestFlows\Samples\Planning 6 - DoSteps\main.dialog">
      <CopyToOutputDirectory>Always</CopyToOutputDirectory>
    </None>
    <None Update="TestFlows\Samples\Planning 7 - CallDialog\FortuneTellerDialog.dialog">
      <CopyToOutputDirectory>Always</CopyToOutputDirectory>
    </None>
    <None Update="TestFlows\Samples\Planning 7 - CallDialog\main.dialog">
      <CopyToOutputDirectory>Always</CopyToOutputDirectory>
    </None>
    <None Update="TestFlows\Samples\Planning 7 - CallDialog\TellJokeDialog.dialog">
      <CopyToOutputDirectory>Always</CopyToOutputDirectory>
    </None>
    <None Update="TestFlows\Samples\Planning 8 - ExternalLanguage\FortuneTellerDialog.dialog">
      <CopyToOutputDirectory>Always</CopyToOutputDirectory>
    </None>
    <None Update="TestFlows\Samples\Planning 8 - ExternalLanguage\Greeting.dialog">
      <CopyToOutputDirectory>Always</CopyToOutputDirectory>
    </None>
    <None Update="TestFlows\Samples\Planning 8 - ExternalLanguage\main.dialog">
      <CopyToOutputDirectory>Always</CopyToOutputDirectory>
    </None>
    <None Update="TestFlows\Samples\Planning 8 - ExternalLanguage\main.lg">
      <CopyToOutputDirectory>Always</CopyToOutputDirectory>
    </None>
    <None Update="TestFlows\Samples\Planning 8 - ExternalLanguage\TellJokeDialog.dialog">
      <CopyToOutputDirectory>Always</CopyToOutputDirectory>
    </None>
  </ItemGroup>

</Project><|MERGE_RESOLUTION|>--- conflicted
+++ resolved
@@ -7,21 +7,7 @@
   </PropertyGroup>
 
   <ItemGroup>
-<<<<<<< HEAD
-    <None Remove="en-us.lg" />
-  </ItemGroup>
-
-  <ItemGroup>
-    <Content Include="en-us.lg">
-      <CopyToOutputDirectory>Always</CopyToOutputDirectory>
-    </Content>
-  </ItemGroup>
-
-  <ItemGroup>
-    <PackageReference Include="Microsoft.NET.Test.Sdk" Version="15.8.0" />
-=======
     <PackageReference Include="Microsoft.NET.Test.Sdk" Version="15.9.0" />
->>>>>>> a6769d2e
     <PackageReference Include="MSTest.TestAdapter" Version="1.3.2" />
     <PackageReference Include="MSTest.TestFramework" Version="1.3.2" />
   </ItemGroup>
