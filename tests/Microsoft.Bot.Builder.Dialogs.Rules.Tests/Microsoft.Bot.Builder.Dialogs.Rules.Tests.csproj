﻿<Project Sdk="Microsoft.NET.Sdk">

  <PropertyGroup>
<<<<<<< HEAD
    <TargetFramework>netcoreapp2.1</TargetFramework>
=======
    <TargetFramework>netcoreapp2.0</TargetFramework>
>>>>>>> fd5739be

    <IsPackable>false</IsPackable>

    <ApplicationIcon />

    <OutputType>Library</OutputType>

    <StartupObject />
  </PropertyGroup>

  <ItemGroup>
    <PackageReference Include="Microsoft.NET.Test.Sdk" Version="15.8.0" />
    <PackageReference Include="MSTest.TestAdapter" Version="1.3.2" />
    <PackageReference Include="MSTest.TestFramework" Version="1.3.2" />
  </ItemGroup>

  <ItemGroup>
    <ProjectReference Include="..\..\libraries\Microsoft.Bot.Builder.AI.LanguageGeneration\Microsoft.Bot.Builder.AI.LanguageGeneration.csproj" />
    <ProjectReference Include="..\..\libraries\Microsoft.Bot.Builder.Dialogs.Composition\Microsoft.Bot.Builder.Dialogs.Composition.csproj" />
    <ProjectReference Include="..\..\libraries\Microsoft.Bot.Builder.Dialogs\Microsoft.Bot.Builder.Dialogs.csproj" />
    <ProjectReference Include="..\..\libraries\Microsoft.Bot.Builder.Dialogs.Rules\Microsoft.Bot.Builder.Dialogs.Rules.csproj" />
  </ItemGroup>

</Project><|MERGE_RESOLUTION|>--- conflicted
+++ resolved
@@ -1,19 +1,9 @@
 ﻿<Project Sdk="Microsoft.NET.Sdk">
 
   <PropertyGroup>
-<<<<<<< HEAD
-    <TargetFramework>netcoreapp2.1</TargetFramework>
-=======
     <TargetFramework>netcoreapp2.0</TargetFramework>
->>>>>>> fd5739be
 
     <IsPackable>false</IsPackable>
-
-    <ApplicationIcon />
-
-    <OutputType>Library</OutputType>
-
-    <StartupObject />
   </PropertyGroup>
 
   <ItemGroup>
